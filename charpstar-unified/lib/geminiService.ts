import { GoogleGenAI, Modality } from "@google/genai";

const createPrompt = (
  size: string,
  objectType: string,
  scene: string,
  hasInspirationImage: boolean
): string => {
  const modelIntegrity = `1.  **MODEL INTEGRITY (ABSOLUTE PRIORITY):** You are forbidden from altering the primary product image. Do not redraw, re-render, distort, warp, or change its shape, color, texture, or proportions in any way. Treat it as a perfect, untouchable photograph that you are compositing into a background. Your ONLY job is to create the background scene *behind* it. This is the most important rule; violating it results in failure.`;

  const physicalAccuracy = `2.  **PHYSICAL ACCURACY:**
    *   **Scaling Reference:** The product's real-world dimensions are: ${size}. Use this data to render the scene to a perfectly realistic scale.
    *   **CRITICAL: Do NOT Render Dimensions:** Under no circumstances should you draw or write these dimensions, measurement lines, or any related text onto the final image. This data is for your internal scaling calculations ONLY.
    *   **Object Context:** The object is a "${objectType}". This context is CRITICAL for realistic placement. A "${objectType}" belongs in a logical location (e.g., a chair on the floor, a lamp on a table). Ensure the placement is physically plausible and respects gravity.`;

  const sceneInstruction = `**Creative Brief:**\n${scene}`;

  const inspirationInstruction = hasInspirationImage
    ? `
**Inspiration Photo Guidance:**
You have a second "inspiration" image.
-   **Analyze:** Study its style, mood, lighting, and color palette.
-   **Synthesize:** Create a NEW, UNIQUE scene that captures the *essence* of the inspiration.
-   **Constraint:** DO NOT copy the inspiration photo. Your task is to be *inspired* by it, not to replicate it.
`
    : "";

  const photorealismChecklist = `
**Photorealism Checklist:**
-   **Integrated Lighting:** The product must be lit by the scene's light sources. The direction, color, and softness of the light must match the environment perfectly.
-   **Accurate Shadows:** Generate soft, realistic shadows cast by the product onto the environment. Include subtle contact shadows where it touches a surface to ground it.
-   **Material Interaction:** This is crucial for realism. Light must interact believably with the product's surfaces.
    -   **Shiny/Metallic:** Must show clear, distorted reflections of the new scene.
    -   **Matte/Diffuse:** Must absorb light with soft, non-reflective highlights.
    -   **Transparent/Glass:** Must realistically refract and distort the background seen through it.
-   **Subtle Depth of Field:** Use a shallow depth of field to keep the product sharp while gently blurring the distant background, enhancing focus.
-   **Ambient Occlusion:** Ensure soft, subtle shading appears in crevices and where objects meet, adding depth and realism.`;

  return `You are an elite virtual product photographer, an expert in photorealistic compositing.

**CORE DIRECTIVES (NON-NEGOTIABLE):**
Follow these two rules above all else.
${modelIntegrity}
${physicalAccuracy}

---

**CREATIVE TASK:**
Your task is to create a photorealistic background scene and composite the provided product image into it, following all directives.

${sceneInstruction}

${inspirationInstruction}

---

**PHOTOREALISM CHECKLIST:**
Apply these techniques to achieve a flawless, professional result.
${photorealismChecklist}

**Final Output:** Your output must be ONLY the final composited image. No text, no watermarks.`;
};

async function callApi(
  ai: GoogleGenAI,
  imageParts: { inlineData: { mimeType: string; data: string } }[],
  textPart: { text: string },
  retryCount = 0
): Promise<string | null> {
  const maxRetries = 3;
  const baseDelay = 1000; // 1 second base delay

  try {
    const response = await ai.models.generateContent({
      model: "gemini-2.5-flash-image-preview",
      contents: {
        parts: [...imageParts, textPart],
      },
      config: {
        responseModalities: [Modality.IMAGE, Modality.TEXT],
      },
    });

    if (response.candidates && response.candidates[0]?.content?.parts) {
      for (const part of response.candidates[0].content.parts) {
        if (part.inlineData) {
          return part.inlineData.data || null;
        }
      }
    }

    const textResponse = response.text;
    console.warn("Gemini returned text instead of an image:", textResponse);
    throw new Error(
      `AI processing failed for one of the images. The model responded with: "${textResponse?.substring(0, 100) || "Unknown error"}..."`
    );
  } catch (error: any) {
    // Handle rate limiting (429) and other retryable errors
    if (retryCount < maxRetries && (
      error.status === 429 || 
      error.message?.includes('429') ||
      error.message?.includes('rate limit') ||
      error.message?.includes('quota')
    )) {
      const delay = baseDelay * Math.pow(2, retryCount) + Math.random() * 1000; // Exponential backoff with jitter
      console.warn(`Rate limit hit, retrying in ${delay}ms (attempt ${retryCount + 1}/${maxRetries})`);
      await new Promise(resolve => setTimeout(resolve, delay));
      return callApi(ai, imageParts, textPart, retryCount + 1);
    }
    
    // Re-throw non-retryable errors
    throw error;
  }
}

export async function generateScenes(
  base64Image: string,
  objectSize: string,
  objectType: string,
  sceneDescription: string,
  inspirationImage: string | null
): Promise<string[]> {
  const apiKey = process.env.GEMINI_API_KEY;
  if (!apiKey) {
    throw new Error("GEMINI_API_KEY environment variable not set.");
  }

  const ai = new GoogleGenAI({ apiKey });

  const imagePart = {
    inlineData: {
      mimeType: "image/png",
      data: base64Image,
    },
  };

  const imageParts = [imagePart];
  if (inspirationImage) {
    imageParts.push({
      inlineData: {
        mimeType: "image/jpeg", // The model is robust enough to handle common image types here.
        data: inspirationImage,
      },
    });
  }

  const shotTypeModifiers = [
    `**Shot Type:** Generate a classic, eye-level hero shot. The product should be perfectly centered and well-lit, with the background subtly complementing it.`,
    `**Shot Type:** Generate a dynamic, 3/4 angle shot. Place the product slightly off-center following the rule of thirds to create a more engaging composition.`,
    `**Shot Type:** Generate a close-up detail shot. Zoom in on a specific, interesting feature of the product (like a logo, texture, or material). Use a shallow depth of field to blur the background.`,
    `**Shot Type:** Generate a wide, environmental "lifestyle" shot. Show the product in a larger context of the scene, as if it's being used naturally. The product should still be the focus, but not fill the frame.`,
    `**Shot Type:** Generate a dramatic low-angle shot. Position the camera below the product looking up to make it feel more imposing and heroic.`,
  ];

  const defaultSceneDescriptions = [
    "in a bright, airy, modern Scandinavian interior.",
    "on a rugged, dark slate pedestal in a minimalist concrete gallery.",
    "in a futuristic, neon-lit cyberpunk city street setting at night.",
    "resting on a smooth, weathered rock on a serene, misty beach at sunrise.",
    "on a rich, dark oak table inside a cozy, rustic cabin with a warm fireplace in the background.",
  ];

  const textPrompts = Array(5)
    .fill(0)
    .map((_, i) => {
      let scene;
      if (sceneDescription.trim() !== "") {
        scene = `**Scene Description:** The user wants the following scene: "${sceneDescription}".\n${shotTypeModifiers[i]}`;
      } else {
        scene = `**Scene Description:** Place the object ${defaultSceneDescriptions[i]}\n${shotTypeModifiers[i]}`;
      }
      return createPrompt(objectSize, objectType, scene, !!inspirationImage);
    });

  try {
    // Process requests sequentially to avoid rate limiting
    const results: (string | null)[] = [];
<<<<<<< HEAD
    
    for (let i = 0; i < textPrompts.length; i++) {
      console.log(`Generating scene ${i + 1}/${textPrompts.length}...`);
      try {
        const result = await callApi(ai, imageParts, { text: textPrompts[i] });
        results.push(result);
        
        // Add a small delay between requests to be respectful to the API
        if (i < textPrompts.length - 1) {
          await new Promise(resolve => setTimeout(resolve, 500));
=======

    for (let i = 0; i < textPrompts.length; i++) {
      try {
        console.log(`Generating scene ${i + 1}/${textPrompts.length}...`);
        const result = await callApi(ai, imageParts, { text: textPrompts[i] });
        results.push(result);

        // Add a small delay between requests to avoid rate limiting
        if (i < textPrompts.length - 1) {
          await new Promise((resolve) => setTimeout(resolve, 1000));
>>>>>>> d74288fc
        }
      } catch (error) {
        console.error(`Failed to generate scene ${i + 1}:`, error);
        results.push(null);
      }
    }

    const successfulResults = results.filter(
      (res): res is string => res !== null
    );

    if (successfulResults.length === 0) {
      throw new Error(
        "The AI failed to generate any images. This might be due to server issues or invalid input."
      );
    }

<<<<<<< HEAD
    console.log(`Successfully generated ${successfulResults.length}/${textPrompts.length} scenes`);
=======
    console.log(
      `Successfully generated ${successfulResults.length}/${textPrompts.length} scenes`
    );
>>>>>>> d74288fc
    return successfulResults;
  } catch (error) {
    console.error("Error calling Gemini API:", error);
    if (error instanceof Error && error.message.includes("400")) {
      throw new Error(
        "The request was invalid. The uploaded image might be unsupported. Please try another file."
      );
    }
    if (error instanceof Error && (error.message.includes("429") || error.message.includes("rate limit"))) {
      throw new Error(
        "Rate limit exceeded. Please wait a moment and try again."
      );
    }
    throw new Error(
      "Failed to generate scenes with AI. Please check the console for details."
    );
  }
}<|MERGE_RESOLUTION|>--- conflicted
+++ resolved
@@ -175,19 +175,6 @@
   try {
     // Process requests sequentially to avoid rate limiting
     const results: (string | null)[] = [];
-<<<<<<< HEAD
-    
-    for (let i = 0; i < textPrompts.length; i++) {
-      console.log(`Generating scene ${i + 1}/${textPrompts.length}...`);
-      try {
-        const result = await callApi(ai, imageParts, { text: textPrompts[i] });
-        results.push(result);
-        
-        // Add a small delay between requests to be respectful to the API
-        if (i < textPrompts.length - 1) {
-          await new Promise(resolve => setTimeout(resolve, 500));
-=======
-
     for (let i = 0; i < textPrompts.length; i++) {
       try {
         console.log(`Generating scene ${i + 1}/${textPrompts.length}...`);
@@ -197,7 +184,6 @@
         // Add a small delay between requests to avoid rate limiting
         if (i < textPrompts.length - 1) {
           await new Promise((resolve) => setTimeout(resolve, 1000));
->>>>>>> d74288fc
         }
       } catch (error) {
         console.error(`Failed to generate scene ${i + 1}:`, error);
@@ -215,13 +201,9 @@
       );
     }
 
-<<<<<<< HEAD
-    console.log(`Successfully generated ${successfulResults.length}/${textPrompts.length} scenes`);
-=======
     console.log(
       `Successfully generated ${successfulResults.length}/${textPrompts.length} scenes`
     );
->>>>>>> d74288fc
     return successfulResults;
   } catch (error) {
     console.error("Error calling Gemini API:", error);
