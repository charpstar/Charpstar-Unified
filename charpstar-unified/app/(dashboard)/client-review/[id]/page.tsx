--- conflicted
+++ resolved
@@ -3691,23 +3691,12 @@
                   shadow-softness="1"
                   min-field-of-view="5deg"
                   max-field-of-view="35deg"
-<<<<<<< HEAD
-                  auto-rotate="false"
-                  style={{ width: "100%", height: "100%" }}
-                  onLoad={() => {
-                    handleModelLoaded();
-                    if (modelViewerRef.current) {
-                      modelViewerRef.current.autoRotate = false;
-                    }
-                  }}
-=======
                   style={{
                     width: "100%",
                     height: "100%",
                     backgroundColor: "#fafafa",
                   }}
                   onLoad={handleModelLoaded}
->>>>>>> 6c2126fc
                   onClick={(event: any) => {
                     // Check if Ctrl key is held down for hotkey shortcut
                     const isCtrlPressed = event.ctrlKey || event.metaKey; // metaKey for Mac
