--- conflicted
+++ resolved
@@ -100,12 +100,8 @@
   >([]);
   const [editingRow, setEditingRow] = useState<number | null>(null);
   const [editedCsvData, setEditedCsvData] = useState<string[][] | null>(null);
-<<<<<<< HEAD
   //eslint-disable-next-line
   const [scrapingImages, setScrapingImages] = useState(false);
-=======
-  const [, setScrapingImages] = useState(false);
->>>>>>> a36cc6d2
 
   // Helper function to reset file input
   const resetFileInput = () => {
