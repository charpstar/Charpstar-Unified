--- conflicted
+++ resolved
@@ -489,7 +489,6 @@
     fetchAsset();
   }, [assetId]);
 
-
   // Fetch annotations
   useEffect(() => {
     async function fetchAnnotations() {
@@ -1144,13 +1143,8 @@
       const { error: updateError } = await supabase
         .from("onboarding_assets")
         .update({
-<<<<<<< HEAD
-          glb_link: uploadResult.url,
-          status: "delivered_by_artist",
-=======
           glb_link: urlData.publicUrl,
           status: "in_production",
->>>>>>> bb75d1ef
         })
         .eq("id", asset.id);
 
@@ -1186,13 +1180,8 @@
         prev
           ? {
               ...prev,
-<<<<<<< HEAD
-              glb_link: uploadResult.url,
+              glb_link: urlData.publicUrl,
               status: "delivered_by_artist",
-=======
-              glb_link: urlData.publicUrl,
-              status: "in_production",
->>>>>>> bb75d1ef
             }
           : null
       );
@@ -1200,25 +1189,24 @@
       // Refresh GLB history to show the new version
       await fetchGlbHistory();
 
-<<<<<<< HEAD
       // Fetch reference images and trigger QA
+      console.log("Fetching reference images for asset:", assetId);
       const refImages = await fetchReferenceImages();
+      console.log("Reference images found:", refImages.length);
 
       if (refImages.length > 0) {
-        setUploadedGlbUrl(uploadResult.url);
+        console.log("Triggering QA dialog with images:", refImages);
+        setUploadedGlbUrl(urlData.publicUrl);
         setShowQADialog(true);
+        console.log("QA dialog state set to true");
         toast.success(
           "GLB file uploaded successfully! Starting automated QA..."
         );
       } else {
+        console.log("No reference images found, skipping QA");
         toast.success("GLB file uploaded successfully!");
       }
 
-=======
-      // GLB uploaded successfully
-      toast.success("GLB file uploaded successfully!");
-      
->>>>>>> bb75d1ef
       setShowUploadDialog(false);
       setSelectedFile(null);
 
@@ -1269,7 +1257,6 @@
 
     // Warn and block if trying to deliver without correct GLB naming
     if (newStatus === "delivered_by_artist") {
-<<<<<<< HEAD
       // Block delivery if QA is not approved
       if (qaApproved === false) {
         toast.error(
@@ -1281,16 +1268,9 @@
       if (qaApproved === null) {
         toast.error(
           "Cannot deliver: Please run QA analysis first to ensure model quality."
-=======
-      // Block delivery if QA is not approved - This check is now only performed here.
-      if (options?.qaStatus !== true) {
-        toast.error(
-          "Cannot deliver: Please run and pass QA analysis first to ensure model quality."
->>>>>>> bb75d1ef
         );
         return;
       }
-
       // Block if GLB is older than latest external feedback
       try {
         if (
@@ -2023,14 +2003,11 @@
                           }
                         } else if (qaApproved === true) {
                           // Deliver the model
-<<<<<<< HEAD
+                          console.log(
+                            "Delivery button clicked. QA Approved:",
+                            qaApproved
+                          );
                           updateAssetStatus("delivered_by_artist");
-=======
-                          console.log("Delivery button clicked. QA Approved:", qaApproved);
-                          updateAssetStatus("delivered_by_artist", {
-                            qaStatus: qaApproved,
-                          });
->>>>>>> bb75d1ef
                         }
                       }}
                       disabled={
@@ -3426,10 +3403,8 @@
           referenceImages={referenceImages}
           modelViewerRef={modelViewerRef}
           onComplete={(results) => {
-<<<<<<< HEAD
+            console.log("QA completed:", results);
             setQaApproved(results?.status === "Approved");
-=======
->>>>>>> bb75d1ef
             setShowQADialog(false);
             const isApproved = results?.status === "Approved";
             setQaApproved(isApproved);
