"use client";

import { useEffect, useState, useRef } from "react";
import { useParams, useRouter, useSearchParams } from "next/navigation";
import { useUser } from "@/contexts/useUser";
import { supabase } from "@/lib/supabaseClient";
import { notificationService } from "@/lib/notificationService";
import { Card } from "@/components/ui/containers";
import { Button } from "@/components/ui/display";
import { Textarea } from "@/components/ui/inputs";
import { Badge } from "@/components/ui/feedback";

import {
  Dialog,
  DialogContent,
  DialogDescription,
  DialogHeader,
  DialogTitle,
} from "@/components/ui/containers/dialog";
import {
  ArrowLeft,
  MessageCircle,
  Upload,
  Image as LucideImage,
  Camera,
  MessageSquare,
  CheckCircle,
  Loader2,
  Download,
  Maximize2,
  AlertTriangle,
  StickyNote,
  Edit,
  Trash2,
  Star,
} from "lucide-react";
import Script from "next/script";
import { toast } from "sonner";
import Image from "next/image";
import { QAWorkflowModal } from "@/components/qa";

import "./annotation-styles.css";

interface Asset {
  id: string;
  product_name: string;
  article_id: string;
  delivery_date: string;
  status: string;
  product_link: string;
  glb_link: string;
  client: string;
  batch: number;
  priority: number;
  revision_count: number;
}

interface Annotation {
  id: string;
  asset_id: string;
  position: string;
  normal: string;
  surface?: string;
  comment: string;
  image_url?: string;
  created_by: string;
  created_at: string;
  profiles?: {
    title?: string;
    role?: string;
    name?: string;
    email?: string;
  };
  parent_id?: string;
  is_old_annotation?: boolean;
}

interface Hotspot {
  id: string;
  position: { x: number; y: number; z: number };
  comment: string;
  image_url?: string;
  visible: boolean;
}

// Helper function to get status label CSS class
const getStatusLabelClass = (status: string): string => {
  switch (status) {
    case "in_production":
      return "status-in-production";
    case "revisions":
      return "status-revisions";
    case "approved":
      return "status-approved";
    case "approved_by_client":
      return "status-approved-by-client";
    case "delivered_by_artist":
      return "status-delivered-by-artist";
    case "not_started":
      return "status-not-started";
    case "in_progress":
      return "status-in-progress";
    case "waiting_for_approval":
      return "status-waiting-for-approval";
    default:
      return "bg-muted text-muted-foreground border-border";
  }
};

// Helper function to get status label text
const getStatusLabelText = (status: string): string => {
  switch (status) {
    case "in_production":
      return "In Production";
    case "revisions":
      return "Ready for Revision";
    case "approved":
      return "Approved";
    case "approved_by_client":
      return "Approved by Client";
    case "delivered_by_artist":
      return "Delivered by Artist";
    case "not_started":
      return "Not Started";
    case "in_progress":
      return "In Progress";
    case "waiting_for_approval":
      return "Delivered by Artist";
    default:
      return status;
  }
};

// Helper function to get viewer parameters based on client viewer type
const getViewerParameters = (viewerType?: string | null) => {
  switch (viewerType) {
    case "v6_aces":
      return {
        environmentImage: "https://cdn.charpstar.net/Demos/HDR_Furniture.hdr",
        exposure: "1.2",
        toneMapping: "aces",
      };
    case "v5_tester":
      return {
        environmentImage: "https://cdn.charpstar.net/Demos/warm.hdr",
        exposure: "1.3",
        toneMapping: "commerce",
      };
    case "synsam":
      return {
        environmentImage: "https://charpstar.se/3DTester/SynsamNewHDRI.jpg",
        exposure: "1",
        toneMapping: "aces",
      };
    case "v2":
      return {
        environmentImage: "https://cdn.charpstar.net/Demos/HDR_Furniture.hdr",
        exposure: "1.2",
        toneMapping: "aces",
      };
    default:
      // Default to V6 ACES Tester
      return {
        environmentImage: "https://cdn.charpstar.net/Demos/HDR_Furniture.hdr",
        exposure: "1.2",
        toneMapping: "aces",
      };
  }
};

export default function ModelerReviewPage() {
  const params = useParams();
  const router = useRouter();
  const searchParams = useSearchParams();
  const user = useUser();
  const assetId = params.id as string;

  const [asset, setAsset] = useState<Asset | null>(null);
  const [annotations, setAnnotations] = useState<Annotation[]>([]);
  const [loading, setLoading] = useState(true);
  const [clientViewerType, setClientViewerType] = useState<string | null>(null);
  const [selectedHotspotId, setSelectedHotspotId] = useState<string | null>(
    null
  );
  // eslint-disable-next-line @typescript-eslint/no-unused-vars
  const [selectedAnnotation, setSelectedAnnotation] =
    useState<Annotation | null>(null);
  const [referenceImages, setReferenceImages] = useState<string[]>([]);
  const [comments, setComments] = useState<any[]>([]);
  const [rightPanelTab, setRightPanelTab] = useState<"feedback" | "images">(
    "feedback"
  );
  const [statusUpdating, setStatusUpdating] = useState(false);
  // Make URLs in text clickable with blue styling
  const linkifyText = (text: string): React.ReactNode => {
    if (!text) return null;
    const urlRegex = /(https?:\/\/[^\s]+)/gi;
    const parts = text.split(urlRegex);
    return parts.map((part, index) => {
      if (part.match(urlRegex)) {
        return (
          <a
            key={index}
            href={part}
            target="_blank"
            rel="noopener noreferrer"
            className="text-blue-600 underline break-words"
          >
            {part}
          </a>
        );
      }
      return <span key={index}>{part}</span>;
    });
  };

  // Comment state variables
  const [newCommentText, setNewCommentText] = useState("");
  // Reply system state (modelers can reply but not post new comments/annotations)
  const [replyingTo, setReplyingTo] = useState<{
    type: "annotation" | "comment";
    id: string;
  } | null>(null);
  const [replyText, setReplyText] = useState("");
  const [replySubmitting, setReplySubmitting] = useState(false);
  const [updatingPriority, setUpdatingPriority] = useState<string | null>(null);

  // Notes state
  const [notes, setNotes] = useState<any[]>([]);
  const [newNote, setNewNote] = useState("");
  const [isNotesDialogOpen, setIsNotesDialogOpen] = useState(false);
  const [editingNoteId, setEditingNoteId] = useState<string | null>(null);
  const [editNoteContent, setEditNoteContent] = useState("");

  // GLB Upload state
  const [uploading, setUploading] = useState(false);
  const [showUploadDialog, setShowUploadDialog] = useState(false);
  const [selectedFile, setSelectedFile] = useState<File | null>(null);
  const [glbHistory, setGlbHistory] = useState<any[]>([]);
  const [latestGlbTime, setLatestGlbTime] = useState<number | null>(null);
  const [latestExternalFeedbackTime, setLatestExternalFeedbackTime] = useState<
    number | null
  >(null);

  // QA state
  const [showQADialog, setShowQADialog] = useState(false);
  const [qaApproved, setQaApproved] = useState<boolean | null>(null);
  const [uploadedGlbUrl, setUploadedGlbUrl] = useState<string | null>(null);
  const [showStaleGlbDialog, setShowStaleGlbDialog] = useState(false);
  const [isDialogDragOver, setIsDialogDragOver] = useState(false);
  const [showHistoryDialog, setShowHistoryDialog] = useState(false);
  const [restoringVersion, setRestoringVersion] = useState(false);
  //eslint-disable-next-line @typescript-eslint/no-unused-vars
  const [existingGlbNameMismatch, setExistingGlbNameMismatch] = useState<
    string | null
  >(null);
  const [selectedFileNameMismatch, setSelectedFileNameMismatch] = useState<
    string | null
  >(null);
  const [selectedFileSizeWarning, setSelectedFileSizeWarning] =
    useState<boolean>(false);
  const [showDeliverBlockDialog, setShowDeliverBlockDialog] = useState(false);
  // Components panel state
  const [dependencies, setDependencies] = useState<any[]>([]);
  // eslint-disable-next-line @typescript-eslint/no-unused-vars
  const [checkingUpdates, setCheckingUpdates] = useState(false);

  const modelViewerRef = useRef<any>(null);
  const fileInputRef = useRef<HTMLInputElement>(null);

  // Reference image selection and zoom state
  const [selectedReferenceIndex, setSelectedReferenceIndex] = useState<
    number | null
  >(0);
  const [imageZoom, setImageZoom] = useState(false);
  const [mousePosition, setMousePosition] = useState({ x: 0, y: 0 });
  const [zoomLevel, setZoomLevel] = useState(1);
  const [isZooming, setIsZooming] = useState(false);

  // Build a parent->children map for comments and annotations
  const groupByParent = <T extends { id: string; parent_id?: string | null }>(
    items: T[]
  ) => {
    const map: Record<string, T[]> = {};
    for (const item of items) {
      if (item.parent_id) {
        if (!map[item.parent_id]) map[item.parent_id] = [];
        map[item.parent_id].push(item);
      }
    }
    return map;
  };
  const annotationRepliesMap = groupByParent(annotations as any);
  const commentRepliesMap = groupByParent(comments as any);

  const handleBackNavigation = () => {
    const from = searchParams.get("from");
    const client = searchParams.get("client");
    const batch = searchParams.get("batch");

    if (from === "my-assignments" && client && batch) {
      router.push(`/my-assignments/${decodeURIComponent(client)}/${batch}`);
    } else {
      router.push("/modeler-review");
    }
  };

  // Image zoom handlers
  const handleImageMouseMove = (e: React.MouseEvent<HTMLDivElement>) => {
    if (!isZooming) return;

    const rect = e.currentTarget.getBoundingClientRect();
    const x = ((e.clientX - rect.left) / rect.width) * 100;
    const y = ((e.clientY - rect.top) / rect.height) * 100;

    setMousePosition({ x, y });
  };

  const handleImageMouseEnter = () => {
    setImageZoom(true);
  };

  const handleImageMouseLeave = () => {
    setImageZoom(false);
    setZoomLevel(1);
    setIsZooming(false);
  };

  const handleImageWheel = (e: React.WheelEvent<HTMLDivElement>) => {
    // Only allow zooming when Shift key is held down
    if (!e.shiftKey) return;

    e.preventDefault();
    e.stopPropagation();

    if (!imageZoom) return;

    const rect = e.currentTarget.getBoundingClientRect();
    const x = ((e.clientX - rect.left) / rect.width) * 100;
    const y = ((e.clientY - rect.top) / rect.height) * 100;

    setMousePosition({ x, y });
    setIsZooming(true);

    // Zoom in/out based on scroll direction
    const zoomDelta = e.deltaY > 0 ? -0.1 : 0.1;
    const newZoomLevel = Math.max(1, Math.min(3, zoomLevel + zoomDelta));

    setZoomLevel(newZoomLevel);
  };

  // Function to get a title-specific badge color
  const getTitleBadgeVariant = (title: string) => {
    switch (title?.toLowerCase()) {
      case "admin":
        return "default";
      case "client":
        return "blue";
      case "QA":
        return "green";
      default:
        return "secondary";
    }
  };

  // Filter annotations for different display contexts
  const filteredAnnotations = annotations.filter(
    (annotation: any) => !annotation.is_old_annotation
  );

  const allAnnotations = annotations; // All annotations for comment sections

  // Convert annotations to hotspots format (exclude old annotations from model viewer)
  const hotspots: Hotspot[] = filteredAnnotations
    .filter((annotation: any) => !annotation.parent_id)
    .map((annotation) => ({
      id: annotation.id,
      position: {
        x: parseFloat(annotation.position.split(" ")[0]),
        y: parseFloat(annotation.position.split(" ")[1]),
        z: parseFloat(annotation.position.split(" ")[2]),
      },
      comment: annotation.comment,
      image_url: annotation.image_url,
      visible: true,
    }));

  // Fetch asset data
  useEffect(() => {
    async function fetchAsset() {
      if (!assetId) return;

      setLoading(true);

      try {
        const { data, error } = await supabase
          .from("onboarding_assets")
          .select("*")
          .eq("id", assetId)
          .single();

        if (error) {
          console.error("Error fetching asset:", error);
          toast.error("Failed to load asset");
          return;
        }

        setAsset(data);

        // Fetch client's viewer type
        try {
          const { data: clientData, error: clientError } = await supabase
            .from("clients")
            .select("viewer_type")
            .eq("name", data.client)
            .single();

          if (!clientError && clientData) {
            setClientViewerType(clientData.viewer_type);
            console.log("🎯 Client viewer type:", clientData.viewer_type);
            console.log(
              "🎯 Viewer parameters:",
              getViewerParameters(clientData.viewer_type)
            );
          } else {
            // If no client found, default to null (will use default viewer)
            setClientViewerType(null);
            console.log(
              "🎯 No client viewer type found, using default parameters"
            );
            console.log(
              "🎯 Default viewer parameters:",
              getViewerParameters(null)
            );
          }
        } catch (error) {
          console.error("Error fetching client viewer type:", error);
          setClientViewerType(null);
          console.log(
            "🎯 Error fetching viewer type, using default parameters"
          );
          console.log(
            "🎯 Default viewer parameters:",
            getViewerParameters(null)
          );
        }

        // Validate existing GLB filename against article id and set warning
        try {
          const fileName = decodeURIComponent(
            (data.glb_link || "").split("/").pop() || ""
          );
          if (fileName && data.article_id) {
            const baseName = fileName.replace(/\.(glb|gltf)$/i, "");
            const matches = baseName
              .toLowerCase()
              .startsWith(`${String(data.article_id).toLowerCase()}_`);
            setExistingGlbNameMismatch(matches ? null : fileName);
          } else {
            setExistingGlbNameMismatch(null);
          }
        } catch {
          setExistingGlbNameMismatch(null);
        }

        // Parse reference images
        if (data.reference) {
          let refs: string[] = [];
          if (Array.isArray(data.reference)) {
            refs = data.reference;
          } else if (
            typeof data.reference === "string" &&
            data.reference.startsWith("[")
          ) {
            try {
              refs = JSON.parse(data.reference);
            } catch {
              refs = [data.reference];
            }
          } else if (data.reference) {
            refs = [data.reference];
          }
          setReferenceImages(refs);
        }

        setLoading(false);
      } catch (error) {
        console.error("Error fetching asset:", error);
        toast.error("Failed to load asset");
        setLoading(false);
      }
    }

    fetchAsset();
  }, [assetId]);

  // Fetch annotations
  useEffect(() => {
    async function fetchAnnotations() {
      if (!assetId) return;

      try {
        const response = await fetch(`/api/annotations?asset_id=${assetId}`);
        const data = await response.json();

        if (response.ok) {
          setAnnotations(data.annotations || []);
        } else {
          console.error("Error fetching annotations:", data.error);
        }
      } catch (error) {
        console.error("Error fetching annotations:", error);
      }
    }

    fetchAnnotations();
  }, [assetId]);

  // Fetch comments
  useEffect(() => {
    async function fetchComments() {
      if (!assetId || !user) return;

      try {
        let query = supabase
          .from("asset_comments")
          .select(
            `
            *,
            profiles:created_by (
              title,
              role,
              email
            )
          `
          )
          .eq("asset_id", assetId)
          .not("comment", "like", "NOTE:%"); // Exclude notes

        // Apply role-based filtering for comments
        if (user.metadata?.role === "client") {
          // Clients can only see their own comments
          query = query.eq("created_by", user.id);
        }
        // QA, modelers, admin, and production can see all comments (no additional filter needed)

        const { data, error } = await query.order("created_at", {
          ascending: false,
        });

        if (error) {
          console.error("Error fetching comments:", error);
        } else {
          setComments(data || []);
        }
      } catch (error) {
        console.error("Error fetching comments:", error);
      }
    }

    fetchComments();
  }, [assetId, user]);

  // Fetch notes
  useEffect(() => {
    async function fetchNotes() {
      if (!assetId || !user) return;

      try {
        const { data, error } = await supabase
          .from("asset_comments")
          .select(
            `
            *,
            profiles:created_by (
              title,
              role,
              email
            )
          `
          )
          .eq("asset_id", assetId)
          .like("comment", "NOTE:%")
          .order("created_at", { ascending: false });

        if (error) {
          console.error("Error fetching notes:", error);
        } else {
          // Transform the data to remove the "NOTE:" prefix for display
          const transformedNotes = (data || []).map((note) => ({
            ...note,
            comment: note.comment.replace(/^NOTE:\s*/, ""),
          }));
          setNotes(transformedNotes);
        }
      } catch (error) {
        console.error("Error fetching notes:", error);
      }
    }

    fetchNotes();
  }, [assetId, user]);

  // Fetch GLB upload history
  const fetchGlbHistory = async () => {
    if (!assetId) return;

    try {
      const { data, error } = await supabase
        .from("glb_upload_history")
        .select("*")
        .eq("asset_id", assetId)
        .order("uploaded_at", { ascending: false });

      if (error) {
        console.error("Error fetching GLB history:", error);
        if (error.code === "42P01") {
          setGlbHistory([]);
          return;
        }
        return;
      }

      setGlbHistory(data || []);
      const newest = (data || [])[0]?.uploaded_at
        ? new Date((data || [])[0].uploaded_at).getTime()
        : null;
      setLatestGlbTime(newest);

      // Debug logging to help understand the data
      if (data && data.length > 0) {
      }
    } catch (error) {
      console.error("Error fetching GLB history:", error);
      setGlbHistory([]);
    }
  };

  // Fetch reference images for QA
  const fetchReferenceImages = async () => {
    if (!assetId) return [];

    try {
      const { data, error } = await supabase
        .from("onboarding_assets")
        .select("reference")
        .eq("id", assetId)
        .single();

      if (error) {
        console.error("Error fetching reference images:", error);
        return [];
      }

      if (!data?.reference) {
        console.log("No reference images found for asset:", assetId);
        return [];
      }

      let refs: string[] = [];
      if (Array.isArray(data.reference)) {
        refs = data.reference;
      } else if (typeof data.reference === "string" && data.reference.startsWith("[")) {
        try {
          refs = JSON.parse(data.reference);
        } catch {
          refs = [data.reference];
        }
      } else if (data.reference) {
        refs = [data.reference];
      }

      // Filter to only show image files
      const imageExtensions = [".jpg", ".jpeg", ".png", ".gif", ".bmp", ".webp", ".svg"];
      const imageUrls = refs.filter((url) => {
        if (!url) return false;
        const lowerUrl = url.toLowerCase();
        return imageExtensions.some((ext) => lowerUrl.includes(ext));
      });

      console.log("Found reference images:", imageUrls);
      setReferenceImages(imageUrls);
      return imageUrls;
    } catch (error) {
      console.error("Error fetching reference images:", error);
      return [];
    }
  };

  // Clean up problematic GLB history entries
  // This function removes entries with the old naming convention (Current_ prefix)
  // and handles duplicate URLs by keeping only the most recent entry for each unique URL.
  // It's called when the component mounts to ensure a clean state.
  const cleanupGlbHistory = async () => {
    if (!assetId) return;

    try {
      // First, remove entries with the old naming convention (Current_ prefix)
      const { error: cleanupError } = await supabase
        .from("glb_upload_history")
        .delete()
        .eq("asset_id", assetId)
        .like("file_name", "Current_%");

      if (cleanupError) {
        console.error("Error cleaning up GLB history:", cleanupError);
      } else {
      }

      // Now handle potential duplicate URLs - keep only the most recent entry for each unique URL
      const { data: currentHistory, error: fetchError } = await supabase
        .from("glb_upload_history")
        .select("*")
        .eq("asset_id", assetId)
        .order("uploaded_at", { ascending: false });

      if (fetchError) {
        console.error(
          "Error fetching current history for cleanup:",
          fetchError
        );
        return;
      }

      if (currentHistory && currentHistory.length > 1) {
        // Group by glb_url and find duplicates
        const urlGroups = currentHistory.reduce(
          (groups, item) => {
            if (!groups[item.glb_url]) {
              groups[item.glb_url] = [];
            }
            groups[item.glb_url].push(item);
            return groups;
          },
          {} as Record<string, typeof currentHistory>
        );

        // For each group with duplicates, keep only the most recent
        for (const [, items] of Object.entries(urlGroups)) {
          if ((items as any[]).length > 1) {
            // Sort by uploaded_at descending and keep only the first (most recent)
            const itemsToDelete = (items as any[]).slice(1);
            const idsToDelete = itemsToDelete.map((item: any) => item.id);

            if (idsToDelete.length > 0) {
              const { error: deleteError } = await supabase
                .from("glb_upload_history")
                .delete()
                .in("id", idsToDelete);

              if (deleteError) {
                console.error(
                  "Error deleting duplicate GLB history entries:",
                  deleteError
                );
              } else {
              }
            }
          }
        }
      }

      // Refresh the history after cleanup
      await fetchGlbHistory();
    } catch (error) {
      console.error("Error during GLB history cleanup:", error);
    }
  };

  useEffect(() => {
    fetchGlbHistory();
    // Clean up any problematic entries when component mounts
    cleanupGlbHistory();
  }, [assetId]);

  // Fetch attached components (dependencies)
  const fetchDependencies = async () => {
    if (!assetId) return;
    try {
      const res = await fetch(`/api/assets/${assetId}/dependencies`);
      const json = await res.json();
      const deps = json.dependencies || [];
      setDependencies(deps);
    } catch (e) {
      console.error("Failed to fetch dependencies", e);
    }
  };

  useEffect(() => {
    fetchDependencies();
  }, [assetId]);

  // Compute latest external feedback time (annotations/comments not by modeler)
  useEffect(() => {
    const modelerId = user?.id;
    const externalAnnotationTimes = annotations
      .filter((a: any) => a.created_by && a.created_by !== modelerId)
      .map((a) => new Date(a.created_at).getTime());
    const externalCommentTimes = comments
      .filter((c: any) => c.created_by && c.created_by !== modelerId)
      .map((c) => new Date(c.created_at).getTime());
    const latestExternal = Math.max(
      0,
      ...(externalAnnotationTimes.length ? externalAnnotationTimes : [0]),
      ...(externalCommentTimes.length ? externalCommentTimes : [0])
    );
    setLatestExternalFeedbackTime(latestExternal > 0 ? latestExternal : null);
  }, [annotations, comments, user]);

  // Check if newer versions exist for each dependency
  // eslint-disable-next-line @typescript-eslint/no-unused-vars
  const checkForUpdates = async () => {
    setCheckingUpdates(true);
    try {
      const updated = await Promise.all(
        dependencies.map(async (dep) => {
          const compId = dep.component_versions?.component?.id;
          const attachedCreatedAt = new Date(
            dep.component_versions?.created_at
          ).getTime();
          if (!compId) return { ...dep, updateAvailable: false };
          try {
            const res = await fetch(`/api/components/${compId}/versions`);
            const json = await res.json();
            const latest = (json.versions || [])[0];
            const latestCreatedAt = latest
              ? new Date(latest.created_at).getTime()
              : attachedCreatedAt;
            return {
              ...dep,
              latestVersion: latest,
              updateAvailable: latestCreatedAt > attachedCreatedAt,
            };
          } catch {
            return { ...dep, updateAvailable: false };
          }
        })
      );
      setDependencies(updated);
    } finally {
      setCheckingUpdates(false);
    }
  };

  // Handle hotspot selection
  const handleHotspotSelect = (hotspotId: string | null) => {
    setSelectedHotspotId(hotspotId);
    if (!hotspotId) return;

    const annotation = filteredAnnotations.find((ann) => ann.id === hotspotId);
    if (!annotation) return;
    setSelectedAnnotation(annotation);

    // Move/zoom camera to the hotspot
    const mv = modelViewerRef.current as any;
    if (!mv) return;
    try {
      const [x, y, z] = annotation.position.split(" ").map(Number);
      const distance = 1.5;
      mv.cameraControls = true;
      mv.cameraTarget = `${x}m ${y}m ${z}m`;
      mv.cameraOrbit = `45deg 60deg ${distance}m`;
      mv.play?.();
    } catch (err) {
      console.warn("Failed to move camera to hotspot:", err);
    }
  };

  // Handle file selection for GLB upload
  const handleFileSelect = (event: React.ChangeEvent<HTMLInputElement>) => {
    const file = event.target.files?.[0];
    if (file) {
      validateAndSetFile(file);
    }
  };

  // Handle upload dialog close
  const handleUploadDialogClose = (open: boolean) => {
    setShowUploadDialog(open);
    if (!open) {
      // Reset all upload-related states when dialog is closed
      setSelectedFile(null);
      setSelectedFileSizeWarning(false);
      setSelectedFileNameMismatch(null);
    }
  };

  // Validate and set file for upload
  const validateAndSetFile = (file: File) => {
    const fileName = file.name.toLowerCase();
    if (!fileName.endsWith(".glb")) {
      toast.error("File must be a .glb");
      return;
    }

    if (file.size > 100 * 1024 * 1024) {
      toast.error("File size must be less than 100MB");
      return;
    }

    // Reset previous warnings
    setSelectedFileSizeWarning(false);
    setSelectedFileNameMismatch(null);

    // Check for 25MB warning
    const isLargeFile = file.size > 25 * 1024 * 1024;
    setSelectedFileSizeWarning(isLargeFile);

    setSelectedFile(file);
    setShowUploadDialog(true);

    // Validate exact filename match: <articleId>.glb
    try {
      if (asset?.article_id) {
        const expected = `${String(asset.article_id).toLowerCase()}.glb`;
        const matches = file.name.toLowerCase() === expected;
        setSelectedFileNameMismatch(matches ? null : file.name);
      } else {
        setSelectedFileNameMismatch(null);
      }
    } catch {
      setSelectedFileNameMismatch(null);
    }
  };

  // Handle drag and drop for dialog
  const handleDialogDragOver = (e: React.DragEvent) => {
    e.preventDefault();
    e.stopPropagation();
    setIsDialogDragOver(true);
  };

  const handleDialogDragLeave = (e: React.DragEvent) => {
    e.preventDefault();
    e.stopPropagation();
    setIsDialogDragOver(false);
  };

  const handleDialogDrop = (e: React.DragEvent) => {
    e.preventDefault();
    e.stopPropagation();
    setIsDialogDragOver(false);

    const files = Array.from(e.dataTransfer.files);
    if (files.length > 0) {
      const file = files[0];
      validateAndSetFile(file);
    }
  };

  // Restore GLB version
  const restoreGlbVersion = async (historyItem: any) => {
    if (!asset) return;

    setRestoringVersion(true);
    try {
      // Update asset with restored GLB
      const { error: updateError } = await supabase
        .from("onboarding_assets")
        .update({
          glb_link: historyItem.glb_url,
          status: "in_production",
        })
        .eq("id", asset.id);

      if (updateError) {
        throw updateError;
      }

      // Mark all current annotations as old
      const { error: markOldError } = await supabase
        .from("asset_annotations")
        .update({ is_old_annotation: true })
        .eq("asset_id", asset.id);

      if (markOldError) {
        console.error(
          "Error marking current annotations as old:",
          markOldError
        );
      }

      // Find and restore annotations that were created before this GLB upload
      const glbUploadTime = new Date(historyItem.uploaded_at);

      // Get all annotations for this asset that were created before the GLB upload
      const { data: oldAnnotations, error: fetchOldError } = await supabase
        .from("asset_annotations")
        .select("*")
        .eq("asset_id", asset.id)
        .lt("created_at", glbUploadTime.toISOString())
        .order("created_at", { ascending: true });

      if (fetchOldError) {
        console.error("Error fetching old annotations:", fetchOldError);
      } else if (oldAnnotations && oldAnnotations.length > 0) {
        // Restore the old annotations by setting them as not old
        const { error: restoreError } = await supabase
          .from("asset_annotations")
          .update({ is_old_annotation: false })
          .in(
            "id",
            oldAnnotations.map((a) => a.id)
          );

        if (restoreError) {
          console.error("Error restoring old annotations:", restoreError);
        }
      }

      // Update local state
      setAsset((prev) =>
        prev
          ? {
              ...prev,
              glb_link: historyItem.glb_url,
              status: "in_production",
            }
          : null
      );

      // Refresh annotations to reflect the changes
      try {
        const response = await fetch(`/api/annotations?asset_id=${asset.id}`);
        const data = await response.json();
        if (response.ok) {
          setAnnotations(data.annotations || []);
        }
      } catch (error) {
        console.error("Error refreshing annotations:", error);
      }

      toast.success("GLB version and annotations restored successfully!");
      setShowHistoryDialog(false);
    } catch (error) {
      console.error("Error restoring GLB version:", error);
      toast.error("Failed to restore GLB version");
    } finally {
      setRestoringVersion(false);
    }
  };

  // Handle GLB upload
  const handleUpload = async () => {
    if (!selectedFile || !asset) return;

    setUploading(true);

    try {
      // Save current GLB to history before uploading new one
      if (asset.glb_link) {
        const { error: historyError } = await supabase
          .from("glb_upload_history")
          .insert({
            asset_id: asset.id,
            glb_url: asset.glb_link,
            file_name: `${asset.article_id}.glb`,
            file_size: 0, // We don't have the original file size
            uploaded_by: user?.id,
            uploaded_at: new Date().toISOString(),
          });

        if (historyError) {
          console.error("Error saving current GLB to history:", historyError);
        }
      }

      // Upload to Supabase Storage with unique filename to preserve history
      const timestamp = Date.now();
      const fileName = `${asset.article_id}_${timestamp}.glb`;
      const filePath = `models/${fileName}`;

      const { error: uploadError } = await supabase.storage
        .from("assets")
        .upload(filePath, selectedFile, {
          cacheControl: "3600",
          upsert: false, // Don't overwrite, use unique filename
        });

      if (uploadError) {
        throw uploadError;
      }

      // Get the public URL
      const { data: urlData } = supabase.storage
        .from("assets")
        .getPublicUrl(filePath);

      // Update the asset with the new GLB link and change status to delivered_by_artist
      const { error: updateError } = await supabase
        .from("onboarding_assets")
        .update({
          glb_link: urlData.publicUrl,
          status: "delivered_by_artist",
        })
        .eq("id", asset.id);

      if (updateError) {
        throw updateError;
      }

      // Mark all existing annotations as "old" when uploading new GLB
      const { error: markOldError } = await supabase
        .from("asset_annotations")
        .update({ is_old_annotation: true })
        .eq("asset_id", asset.id);

      if (markOldError) {
        console.error("Error marking old annotations:", markOldError);
      } else {
        // Refresh annotations to reflect the updated is_old_annotation status
        try {
          const response = await fetch(`/api/annotations?asset_id=${asset.id}`);
          const data = await response.json();
          if (response.ok) {
            setAnnotations(data.annotations || []);
          }
        } catch (error) {
          console.error("Error refreshing annotations:", error);
        }
      }

      // Record GLB upload history for the new file
      const { error: newHistoryError } = await supabase
        .from("glb_upload_history")
        .insert({
          asset_id: asset.id,
          glb_url: urlData.publicUrl,
          file_name: `${asset.article_id}.glb`,
          file_size: selectedFile.size,
          uploaded_by: user?.id,
          uploaded_at: new Date().toISOString(),
        });

      if (newHistoryError) {
        console.error("Error recording new GLB history:", newHistoryError);
      }

      // Update local state
      setAsset((prev) =>
        prev
          ? {
              ...prev,
              glb_link: urlData.publicUrl,
              status: "delivered_by_artist",
            }
          : null
      );

      // Refresh GLB history to show the new version
      await fetchGlbHistory();

      // Fetch reference images and trigger QA
      console.log("Fetching reference images for asset:", assetId);
      const refImages = await fetchReferenceImages();
      console.log("Reference images found:", refImages.length);
      
      if (refImages.length > 0) {
        console.log("Triggering QA dialog with images:", refImages);
        setUploadedGlbUrl(urlData.publicUrl);
        setShowQADialog(true);
        console.log("QA dialog state set to true");
        toast.success("GLB file uploaded successfully! Starting automated QA...");
      } else {
        console.log("No reference images found, skipping QA");
        toast.success("GLB file uploaded successfully!");
      }
      
      setShowUploadDialog(false);
      setSelectedFile(null);
    } catch (error) {
      console.error("Error uploading file:", error);
      toast.error("Failed to upload GLB file");
    } finally {
      setUploading(false);
    }
  };

  // Update asset status
  // Helper function to update modeler's end time when asset is completed
  const updateModelerEndTime = async (assetId: string) => {
    try {
      const { error: assignmentError } = await supabase
        .from("asset_assignments")
        .update({
          end_time: new Date().toISOString(),
        })
        .eq("asset_id", assetId)
        .eq("role", "modeler");

      if (assignmentError) {
        console.error("Error updating modeler end time:", assignmentError);
        return false;
      } else {
        return true;
      }
    } catch (assignmentError) {
      console.error("Error updating modeler end time:", assignmentError);
      return false;
    }
  };

  const updateAssetStatus = async (newStatus: string) => {
    if (!asset) return;

    // Warn and block if trying to deliver without correct GLB naming
    if (newStatus === "delivered_by_artist") {
      // Block delivery if QA is not approved
      if (qaApproved === false) {
        toast.error("Cannot deliver: Model not approved by QA. Please run QA analysis and address any issues.");
        return;
      }
      
      if (qaApproved === null) {
        toast.error("Cannot deliver: Please run QA analysis first to ensure model quality.");
        return;
      }
      // Block if GLB is older than latest external feedback
      try {
        if (
          latestExternalFeedbackTime &&
          latestGlbTime &&
          latestGlbTime < latestExternalFeedbackTime
        ) {
          setShowStaleGlbDialog(true);
          return;
        }
      } catch {}
      if (!asset.glb_link) {
        setShowDeliverBlockDialog(true);
        return;
      }
      try {
        const fileName = decodeURIComponent(
          (asset.glb_link || "").split("/").pop() || ""
        );
        const baseName = fileName.replace(/\.(glb|gltf)$/i, "");
        const expectedPrefix = `${String(asset.article_id).toLowerCase()}`;
        const matches = baseName.toLowerCase().startsWith(expectedPrefix);
        if (!matches) {
          setShowDeliverBlockDialog(true);
          return;
        }
      } catch {
        setShowDeliverBlockDialog(true);
        return;
      }
    }

    setStatusUpdating(true);
    try {
      // Use the complete API endpoint for proper allocation list handling
      const response = await fetch("/api/assets/complete", {
        method: "POST",
        headers: {
          "Content-Type": "application/json",
        },
        body: JSON.stringify({
          assetId: asset.id,
          status: newStatus,
        }),
      });

      if (!response.ok) {
        const errorData = await response.json();
        throw new Error(errorData.error || "Failed to update status");
      }

      const result = await response.json();

      // If status is delivered_by_artist (completed), update the modeler's end time
      if (newStatus === "delivered_by_artist") {
        await updateModelerEndTime(asset.id);

        // Send notification to QA users about the delivered asset
        try {
          const modelerName =
            user?.user_metadata?.name || user?.email || "Unknown Modeler";
          await notificationService.sendQAReviewNotification(
            asset.id,
            asset.product_name,
            modelerName,
            asset.client
          );
        } catch (error) {
          console.error("❌ Failed to send QA notification:", error);
          // Don't throw error to avoid blocking status update
        }
      }

      setAsset((prev) => (prev ? { ...prev, status: newStatus } : null));

      // Refresh annotations if status changed to revisions (annotations marked as old)
      if (newStatus === "revisions") {
        try {
          const response = await fetch(`/api/annotations?asset_id=${asset.id}`);
          const data = await response.json();
          if (response.ok) {
            setAnnotations(data.annotations || []);
          }
        } catch (error) {
          console.error("Error refreshing annotations:", error);
        }
      }

      // Show success message and trigger earnings widget refresh
      if (result.allocationListApproved) {
        toast.success("Asset approved and allocation list completed!");
        // Trigger earnings widget refresh for approval
        window.dispatchEvent(new CustomEvent("allocationListApproved"));
      } else if (result.allocationListId) {
        // Check if this was an unapproval (status changed from approved to something else)
        const wasApproved =
          asset?.status === "approved" ||
          asset?.status === "approved_by_client";
        if (
          wasApproved &&
          newStatus !== "approved" &&
          newStatus !== "approved_by_client"
        ) {
          toast.success("Asset unapproved and allocation list updated!");
          // Trigger earnings widget refresh for unapproval
          window.dispatchEvent(new CustomEvent("allocationListUnapproved"));
        } else {
          toast.success("Status updated successfully!");
        }
      } else {
        toast.success("Status updated successfully!");
      }

      // Dispatch event to notify earnings widget to refresh
      window.dispatchEvent(new CustomEvent("assetStatusChanged"));

      // Cross-tab update: BroadcastChannel + storage fallback
      try {
        const payload = {
          type: "assetStatusChanged",
          assetId: asset.id,
          status: newStatus,
          client: asset.client,
          batch: asset.batch,
          ts: Date.now(),
        };
        // BroadcastChannel (preferred)
        try {
          const bc = new BroadcastChannel("charpstar-asset-status");
          bc.postMessage(payload);
          bc.close();
        } catch {}
        // Storage fallback (fires 'storage' in other tabs)
        try {
          localStorage.setItem(
            "charpstar-asset-status-event",
            JSON.stringify(payload)
          );
        } catch {}
      } catch {}

      // Also try notifying opener if available (noopener may prevent this)
      try {
        if (window.opener && !window.opener.closed) {
          window.opener.postMessage(
            {
              type: "assetStatusChanged",
              assetId: asset.id,
              status: newStatus,
              client: asset.client,
              batch: asset.batch,
            },
            window.location.origin
          );
        }
      } catch {}

      // Close this tab when marking as delivered
      if (newStatus === "delivered_by_artist") {
      }
    } catch (error) {
      console.error("Error updating status:", error);
      toast.error("Failed to update status");
    } finally {
      setStatusUpdating(false);
    }
  };

  // Add comment
  const addComment = async () => {
    if (!newCommentText.trim() || !assetId) return;

    try {
      const { data, error } = await supabase
        .from("asset_comments")
        .insert({
          asset_id: assetId,
          comment: newCommentText.trim(),
          created_by: user?.id,
        })
        .select(
          `
          *,
          profiles:created_by (
            title,
            role,
            email
          )
        `
        )
        .single();

      if (error) {
        console.error("Error adding comment:", error);
        toast.error("Failed to add comment");
        return;
      }

      setComments((prev) => [data, ...prev]);
      setNewCommentText("");
      toast.success("Comment added successfully");
    } catch (error) {
      console.error("Error adding comment:", error);
      toast.error("Failed to add comment");
    }
  };

  const handleNewCommentKeyDown = (e: React.KeyboardEvent) => {
    if (e.key === "Enter" && !e.shiftKey) {
      e.preventDefault();
      addComment();
    }
  };

  // Notes CRUD functions
  const addNote = async () => {
    if (!newNote.trim() || !assetId || !user) return;

    try {
      const { data, error } = await supabase
        .from("asset_comments")
        .insert({
          asset_id: assetId,
          comment: `NOTE: ${newNote.trim()}`,
          created_by: user.id,
        })
        .select(
          `
          *,
          profiles:created_by (
            title,
            role,
            email
          )
        `
        )
        .single();

      if (error) {
        console.error("Error adding note:", error);
        toast.error("Failed to add note");
        return;
      }

      // Transform the data to remove the "NOTE:" prefix for display
      const transformedNote = {
        ...data,
        comment: data.comment.replace(/^NOTE:\s*/, ""),
      };

      setNotes((prev) => [transformedNote, ...prev]);
      setNewNote("");
      toast.success("Note added successfully");
    } catch (error) {
      console.error("Error adding note:", error);
      toast.error("Failed to add note");
    }
  };

  const updateNote = async (noteId: string) => {
    if (!editNoteContent.trim()) return;

    try {
      const { data, error } = await supabase
        .from("asset_comments")
        .update({
          comment: `NOTE: ${editNoteContent.trim()}`,
        })
        .eq("id", noteId)
        .select(
          `
          *,
          profiles:created_by (
            title,
            role,
            email
          )
        `
        )
        .single();

      if (error) {
        console.error("Error updating note:", error);
        toast.error("Failed to update note");
        return;
      }

      // Transform the data to remove the "NOTE:" prefix for display
      const transformedNote = {
        ...data,
        comment: data.comment.replace(/^NOTE:\s*/, ""),
      };

      setNotes((prev) =>
        prev.map((note) => (note.id === noteId ? transformedNote : note))
      );
      setEditingNoteId(null);
      setEditNoteContent("");
      toast.success("Note updated successfully");
    } catch (error) {
      console.error("Error updating note:", error);
      toast.error("Failed to update note");
    }
  };

  const deleteNote = async (noteId: string) => {
    try {
      const { error } = await supabase
        .from("asset_comments")
        .delete()
        .eq("id", noteId);

      if (error) {
        console.error("Error deleting note:", error);
        toast.error("Failed to delete note");
        return;
      }

      setNotes((prev) => prev.filter((note) => note.id !== noteId));
      toast.success("Note deleted successfully");
    } catch (error) {
      console.error("Error deleting note:", error);
      toast.error("Failed to delete note");
    }
  };

  const startEditingNote = (note: any) => {
    setEditingNoteId(note.id);
    setEditNoteContent(note.comment);
  };

  const cancelEditingNote = () => {
    setEditingNoteId(null);
    setEditNoteContent("");
  };

  if (!user) {
    return null;
  }

  // Show loading state while user context is initializing
  if (user === null) {
    return (
      <div className="container mx-auto p-6 space-y-6">
        <div className="text-center">
          <div className="animate-spin rounded-full h-8 w-8 border-b-2 border-primary mx-auto mb-4"></div>
          <p className="text-muted-foreground">Loading...</p>
        </div>
      </div>
    );
  }

  // Show access denied only after user context has loaded and user doesn't have access
  if (user.metadata?.role !== "modeler") {
    return (
      <div className="container mx-auto p-6 space-y-6">
        <div className="text-center">
          <h1 className="text-2xl font-bold">Access Denied</h1>
          <p className="text-muted-foreground">
            This page is only available for modelers.
          </p>
        </div>
      </div>
    );
  }

  if (loading) {
    return (
      <div className="h-full flex flex-col bg-muted">
        <div className="bg-background/95 backdrop-blur-xl border-b border-border/50 shadow-sm">
          <div className="flex items-center justify-between px-8 py-6">
            <div className="flex items-center gap-8">
              <div className="w-10 h-10 bg-muted rounded-xl animate-pulse"></div>
              <div className="flex items-center gap-6">
                <div className="w-12 h-12 bg-muted rounded-2xl animate-pulse"></div>
                <div>
                  <div className="h-8 w-64 bg-muted rounded animate-pulse mb-2"></div>
                  <div className="flex items-center gap-4">
                    <div className="h-6 w-24 bg-muted rounded-full animate-pulse"></div>
                    <div className="h-6 w-32 bg-muted rounded animate-pulse"></div>
                  </div>
                </div>
              </div>
            </div>
            <div className="flex items-center gap-6">
              <div className="h-8 w-20 bg-muted rounded-full animate-pulse"></div>
              <div className="h-8 w-px bg-border"></div>
              <div className="h-9 w-32 bg-muted rounded animate-pulse"></div>
            </div>
          </div>
        </div>

        <div className="flex-1 flex overflow-hidden">
          <div className="flex-1 relative bg-background rounded-2xl m-6 shadow-xl border border-border/50">
            <div className="w-full h-full bg-muted rounded-2xl animate-pulse flex items-center justify-center">
              <div className="text-center">
                <div className="w-16 h-16 bg-muted rounded-full animate-pulse mx-auto mb-4"></div>
                <div className="h-4 w-32 bg-muted rounded animate-pulse mx-auto"></div>
              </div>
            </div>
          </div>

          <div className="w-96 bg-background/95 backdrop-blur-xl border-l border-border/50 shadow-xl overflow-y-auto">
            <div className="p-8">
              <div className="flex items-center justify-between mb-8">
                <div className="flex items-center gap-4">
                  <div className="h-8 w-32 bg-muted rounded animate-pulse"></div>
                  <div className="h-8 w-16 bg-muted rounded animate-pulse"></div>
                </div>
                <div className="h-6 w-20 bg-muted rounded-full animate-pulse"></div>
              </div>

              <div className="space-y-4">
                {[1, 2, 3].map((i) => (
                  <div
                    key={i}
                    className="p-6 rounded-xl border border-border/50 bg-background animate-pulse"
                  >
                    <div className="flex items-start justify-between mb-4">
                      <div className="flex items-center gap-3">
                        <div className="w-8 h-8 bg-muted rounded-full"></div>
                        <div className="h-4 w-32 bg-muted rounded"></div>
                      </div>
                      <div className="w-6 h-6 bg-muted rounded"></div>
                    </div>
                    <div className="space-y-2">
                      <div className="h-4 w-full bg-muted rounded"></div>
                      <div className="h-4 w-3/4 bg-muted rounded"></div>
                    </div>
                    <div className="mt-4 h-4 w-24 bg-muted rounded-full"></div>
                  </div>
                ))}
              </div>
            </div>
          </div>
        </div>
      </div>
    );
  }

  if (!asset) {
    return (
      <div className="flex items-center justify-center h-screen">
        <div className="text-center">
          <p className="text-muted-foreground">Asset not found</p>
          <Button
            variant="ghost"
            size="sm"
            onClick={handleBackNavigation}
            className="gap-2"
          >
            <ArrowLeft className="h-4 w-4" />
            Back
          </Button>
        </div>
      </div>
    );
  }

  // Submit a reply for either an annotation or a comment (modelers can reply)
  const submitReply = async () => {
    if (!replyingTo || !replyText.trim() || !assetId || !user) return;
    setReplySubmitting(true);
    try {
      if (replyingTo.type === "annotation") {
        const parent = annotations.find((a) => a.id === replyingTo.id);
        if (!parent) return;
        const response = await fetch("/api/annotations", {
          method: "POST",
          headers: { "Content-Type": "application/json" },
          body: JSON.stringify({
            asset_id: assetId,
            parent_id: replyingTo.id,
            comment: replyText.trim(),
          }),
        });
        const data = await response.json();
        if (!response.ok) throw new Error(data.error || "Failed to add reply");
        setAnnotations((prev) => [data.annotation, ...prev]);
        // Notify parent author if different
        try {
          if (
            (parent as any)?.created_by &&
            (parent as any).created_by !== user.id
          ) {
            const { data: parentProfile } = await supabase
              .from("profiles")
              .select("id, email")
              .eq("id", (parent as any).created_by)
              .single();
            if (parentProfile?.id) {
              await notificationService.sendAnnotationReplyNotification({
                recipientId: parentProfile.id,
                recipientEmail: parentProfile.email || "",
                assetId: assetId,
                parentAnnotationId: replyingTo.id,
                replyPreview: replyText.trim(),
              });
            }
          }
        } catch {}
      } else {
        const { data, error } = await supabase
          .from("asset_comments")
          .insert({
            asset_id: assetId,
            comment: replyText.trim(),
            parent_id: replyingTo.id,
            created_by: user.id,
          })
          .select(`*, profiles:created_by (title, role, email)`)
          .single();
        if (error) throw error;
        setComments((prev) => [data, ...prev]);
        // Notify parent comment author if different
        try {
          const { data: parentComment } = await supabase
            .from("asset_comments")
            .select("created_by")
            .eq("id", replyingTo.id)
            .single();
          const parentAuthor = parentComment?.created_by;
          if (parentAuthor && parentAuthor !== user.id) {
            const { data: parentProfile } = await supabase
              .from("profiles")
              .select("id, email")
              .eq("id", parentAuthor)
              .single();
            if (parentProfile?.id) {
              await notificationService.sendCommentReplyNotification({
                recipientId: parentProfile.id,
                recipientEmail: parentProfile.email || "",
                assetId: assetId,
                parentCommentId: replyingTo.id,
                replyPreview: replyText.trim(),
              });
            }
          }
        } catch {}
      }
      setReplyText("");
      setReplyingTo(null);
      toast.success("Reply posted");
    } catch (e: any) {
      console.error("Failed to post reply:", e);
      toast.error(e?.message || "Failed to post reply");
    } finally {
      setReplySubmitting(false);
    }
  };

  // Toggle comment priority (only QAs can do this)
  const toggleCommentPriority = async (
    commentId: string,
    currentPriority: boolean
  ) => {
    if (!user || user.metadata?.role !== "qa") {
      toast.error("Only QAs can prioritize comments");
      return;
    }

    try {
      setUpdatingPriority(commentId);

      const { error } = await supabase
        .from("asset_comments")
        .update({ is_priority: !currentPriority })
        .eq("id", commentId);

      if (error) {
        console.error("Error updating comment priority:", error);
        toast.error("Failed to update comment priority");
        return;
      }

      // Update local state
      setComments((prev) =>
        prev.map((comment) =>
          comment.id === commentId
            ? { ...comment, is_priority: !currentPriority }
            : comment
        )
      );

      toast.success(
        currentPriority
          ? "Comment unpinned from modeler dashboard"
          : "Comment pinned to modeler dashboard"
      );
    } catch (error) {
      console.error("Error toggling comment priority:", error);
      toast.error("Failed to update comment priority");
    } finally {
      setUpdatingPriority(null);
    }
  };

  return (
    <>
      <div className="h-full flex flex-col bg-muted">
        {/* Enhanced Header */}
        <div className="bg-background/95 backdrop-blur-xl border-b border-border/50 shadow-sm">
          <div className="p-3 sm:p-4 space-y-3 sm:space-y-4">
            <div className="flex flex-col sm:flex-row sm:items-center sm:justify-between gap-3 sm:gap-0">
              <div className="flex items-center gap-3 sm:gap-8">
                <Button
                  variant="ghost"
                  size="icon"
                  onClick={handleBackNavigation}
                  className="w-8 h-8 sm:w-10 sm:h-10 rounded-xl hover:bg-primary/8 transition-colors cursor-pointer flex-shrink-0"
                >
                  <ArrowLeft className="h-4 w-4 sm:h-5 sm:w-5" />
                </Button>
                <div className="flex items-center gap-3 sm:gap-6 min-w-0 flex-1">
                  <div className="min-w-0 flex-1">
                    <div className="flex flex-col sm:flex-row sm:items-center gap-2 sm:gap-3">
                      <h3 className="text-base sm:text-lg font-semibold text-foreground truncate">
                        {asset?.product_name || "Review Asset"}
                      </h3>
                      <Button
                        variant="outline"
                        size="sm"
                        onClick={() => setIsNotesDialogOpen(true)}
                        className="gap-1 sm:gap-2 cursor-pointer bg-yellow-500/20 text-yellow-700 hover:bg-yellow-500/30 hover:text-yellow-700 text-xs sm:text-sm h-7 sm:h-8 px-2 sm:px-3 flex-shrink-0"
                      >
                        <StickyNote className="h-3 w-3 sm:h-4 sm:w-4" />
                        <span className="hidden sm:inline">
                          Notes ({notes.length})
                        </span>
                        <span className="sm:hidden">{notes.length}</span>
                      </Button>
                    </div>
                    <div className="flex flex-wrap items-center gap-2 sm:gap-4 mt-2">
                      <Badge
                        variant="outline"
                        className={`text-xs font-medium ${getStatusLabelClass(asset?.status || "")}`}
                      >
                        {getStatusLabelText(asset?.status || "")}
                      </Badge>
                      <span className="text-xs sm:text-sm text-muted-foreground font-medium">
                        {asset?.article_id}
                      </span>
                      {asset?.revision_count > 0 && (
                        <Badge
                          variant="outline"
                          className="text-xs font-semibold"
                        >
                          R{asset.revision_count}
                        </Badge>
                      )}
                      {asset?.delivery_date && (
                        <span className="text-xs text-muted-foreground">
                          Due:{" "}
                          {new Date(asset.delivery_date).toLocaleDateString()}
                        </span>
                      )}
                    </div>
                  </div>
                </div>
              </div>
              <div className="flex items-center gap-3 sm:gap-4">
                <div className="flex items-center gap-2 sm:gap-3">
                  <div className="text-center">
                    <div className="text-sm sm:text-lg font-bold text-foreground">
                      {filteredAnnotations.length}
                    </div>
                    <div className="text-xs text-muted-foreground">
                      <span className="hidden sm:inline">Annotations</span>
                      <span className="sm:hidden">Ann.</span>
                    </div>
                  </div>
                  <div className="w-px h-6 sm:h-8 bg-border"></div>
                  <div className="text-center">
                    <div className="text-sm sm:text-lg font-bold text-foreground">
                      {comments.length}
                    </div>
                    <div className="text-xs text-muted-foreground">
                      <span className="hidden sm:inline">Comments</span>
                      <span className="sm:hidden">Comm.</span>
                    </div>
                  </div>
                </div>

                {/* Compact Asset Status Section */}
                <div className="flex items-center gap-2">
                  <div className="w-px h-6 sm:h-8 bg-border"></div>
                  <div className="flex items-center gap-1 sm:gap-2">
                    <Button
                      onClick={() => updateAssetStatus("in_production")}
                      disabled={
                        asset?.status === "in_production" || statusUpdating
                      }
                      variant={
                        asset?.status === "in_production"
                          ? "default"
                          : "outline"
                      }
                      size="sm"
                      className="h-6 sm:h-7 px-2 text-xs cursor-pointer"
                    >
                      {statusUpdating ? (
                        <Loader2 className="h-3 w-3 animate-spin" />
                      ) : (
                        <CheckCircle className="h-3 w-3" />
                      )}
                      <span className="hidden sm:inline ml-1">In Progress</span>
                    </Button>
                    <Button
                      onClick={async () => {
                        if (qaApproved === null) {
                          // Run QA analysis
                          console.log("QA button clicked - starting QA analysis");
                          try {
                            const refImages = await fetchReferenceImages();
                            console.log("Reference images found:", refImages);
                            if (refImages.length > 0 && (uploadedGlbUrl || asset?.glb_link)) {
                              setUploadedGlbUrl(uploadedGlbUrl || asset?.glb_link || "");
                              setShowQADialog(true);
                              console.log("QA dialog opened");
                            } else {
                              alert(`No reference images (${refImages.length}) or GLB file found`);
                            }
                          } catch (error) {
                            console.error("Error starting QA:", error);
                            toast.error("Failed to start QA analysis");
                          }
                        } else if (qaApproved === true) {
                          // Deliver the model
                          console.log("Delivery button clicked. QA Approved:", qaApproved);
                          updateAssetStatus("delivered_by_artist");
                        }
                      }}
                      disabled={
                        asset?.status === "delivered_by_artist" ||
                        asset?.status === "approved" ||
                        asset?.status === "approved_by_client" ||
                        statusUpdating ||
                        (qaApproved === false) // Block if QA failed
                      }
                      variant={
                        asset?.status === "delivered_by_artist"
                          ? "default"
                          : qaApproved === true
                            ? "default"
                            : "outline"
                      }
                      size="sm"
                      className={`h-6 sm:h-7 px-2 text-xs ${
                        qaApproved === false 
                          ? "cursor-not-allowed opacity-50" 
                          : "cursor-pointer"
                      }`}
                      title={
                        qaApproved === false 
                          ? "Cannot deliver: Model not approved by QA" 
                          : qaApproved === null 
                            ? "Run automated QA analysis to test model quality"
                            : qaApproved === true
                              ? "Model approved by QA - ready to deliver"
                              : undefined
                      }
                    >
                      {statusUpdating ? (
                        <Loader2 className="h-3 w-3 animate-spin" />
                      ) : qaApproved === null ? (
                        <Camera className="h-3 w-3" />
                      ) : (
                        <CheckCircle className="h-3 w-3" />
                      )}
                      <span className="hidden sm:inline ml-1">
                        {qaApproved === null ? "Run Auto QA" : "Delivered"}
                      </span>
                    </Button>
                    
                    {/* QA Status Indicator */}
                    <div className="flex items-center gap-1 text-xs">
                      {qaApproved === null ? (
                        <Badge variant="outline" className="bg-yellow-50 text-yellow-800 border-yellow-200">
                          <AlertTriangle className="h-3 w-3 mr-1" />
                          Run QA
                        </Badge>
                      ) : qaApproved ? (
                        <Badge variant="default" className="bg-green-100 text-green-800 border-green-200">
                          <CheckCircle className="h-3 w-3 mr-1" />
                          QA Approved
                        </Badge>
                      ) : (
                        <Badge variant="destructive" className="bg-red-100 text-red-800 border-red-200">
                          <AlertTriangle className="h-3 w-3 mr-1" />
                          QA Not Approved
                        </Badge>
                      )}
                    </div>
                  </div>
                </div>
              </div>
            </div>
          </div>
        </div>

        <div className="flex flex-col xl:flex-row flex-1 overflow-y-auto xl:overflow-hidden bg-background">
          {/* Main Content (3D Viewer) */}
          <div className="flex-1 relative bg-background m-3 sm:m-6 rounded-lg shadow-lg border border-border/50 h-[65vh] xl:h-auto">
            <Script
              type="module"
              src="/model-viewer.js"
              onLoad={() => {}}
              onError={() => {
                console.error("❌ Failed to load model-viewer script");
              }}
            />

            {asset.glb_link ? (
              <div className="w-full h-full  overflow-hidden">
                {/* @ts-expect-error -- model-viewer is a custom element */}
                <model-viewer
                  ref={modelViewerRef}
                  src={asset.glb_link}
                  alt={asset.product_name}
                  camera-controls={true}
                  interaction-prompt="none"
                  shadow-intensity="0.5"
                  environment-image={
                    getViewerParameters(clientViewerType).environmentImage
                  }
                  exposure={getViewerParameters(clientViewerType).exposure}
                  tone-mapping={
                    getViewerParameters(clientViewerType).toneMapping
                  }
                  shadow-softness="1"
                  min-field-of-view="5deg"
                  max-field-of-view="35deg"
<<<<<<< HEAD
                  style={{ width: "100%", height: "100%" }}
                  onLoad={() => {
                    if (modelViewerRef.current) {
                      modelViewerRef.current.autoRotate = false;
                    }
                  }}
=======
                  style={{
                    width: "100%",
                    height: "100%",
                    backgroundColor: "#fafafa",
                  }}
                  onLoad={() => {}}
>>>>>>> 6c2126fc
                >
                  {hotspots.map(
                    (hotspot) =>
                      hotspot.visible && (
                        <div
                          key={hotspot.id}
                          slot={`hotspot-${hotspot.id}`}
                          data-position={`${hotspot.position.x} ${hotspot.position.y} ${hotspot.position.z}`}
                          data-normal="0 1 0"
                          className={`hotspot-annotation ${
                            selectedHotspotId === hotspot.id ? "selected" : ""
                          }`}
                          style={
                            {
                              "--hotspot-color":
                                selectedHotspotId === hotspot.id
                                  ? "hsl(220, 100%, 60%)"
                                  : "hsl(220, 100%, 50%)",
                            } as React.CSSProperties
                          }
                        >
                          <div
                            className={`hotspot-marker ${
                              selectedHotspotId === hotspot.id ? "selected" : ""
                            }`}
                            data-annotation={
                              filteredAnnotations
                                .sort(
                                  (a, b) =>
                                    new Date(a.created_at).getTime() -
                                    new Date(b.created_at).getTime()
                                )
                                .findIndex((a) => a.id === hotspot.id) + 1
                            }
                            onClick={(e) => {
                              e.stopPropagation();
                              handleHotspotSelect(
                                selectedHotspotId === hotspot.id
                                  ? null
                                  : hotspot.id
                              );
                            }}
                          >
                            {hotspot.image_url ? (
                              <div className="hotspot-icon">
                                <Camera className="h-4 w-4 text-white" />
                              </div>
                            ) : (
                              <div className="hotspot-dot"></div>
                            )}
                            <div className="hotspot-number">
                              {filteredAnnotations
                                .sort(
                                  (a, b) =>
                                    new Date(a.created_at).getTime() -
                                    new Date(b.created_at).getTime()
                                )
                                .findIndex((a) => a.id === hotspot.id) + 1}
                            </div>
                          </div>

                          {hotspot.comment && hotspot.comment.trim() && (
                            <div className="hotspot-comment">
                              <div className="comment-bubble">
                                <div className="comment-text">
                                  {hotspot.comment}
                                </div>
                              </div>
                            </div>
                          )}
                        </div>
                      )
                  )}
                  {/* Dimension elements removed; handled by integrated viewer */}
                  {/* @ts-expect-error -- model-viewer is a custom element */}
                </model-viewer>
              </div>
            ) : (
              <div className="flex items-center justify-center h-full">
                <div className="text-center">
                  <p className="text-muted-foreground mb-4">
                    No 3D model available for this asset
                  </p>
                  <Button onClick={handleBackNavigation}>
                    <ArrowLeft className="h-4 w-4 mr-2" />
                    Back
                  </Button>
                </div>
              </div>
            )}

            {/* GLB Upload Button */}
            <div className="absolute top-4 right-4 z-20 flex gap-2">
              {glbHistory.length > 0 && (
                <Button
                  variant="outline"
                  onClick={() => setShowHistoryDialog(true)}
                  className="cursor-pointer"
                >
                  <Download className="h-4 w-4 mr-2" />
                  History ({glbHistory.length})
                </Button>
              )}
              <Button
                onClick={() => setShowUploadDialog(true)}
                className="cursor-pointer"
              >
                <Upload className="h-4 w-4 mr-2" />
                {asset.glb_link ? "Update GLB" : "Upload GLB"}
              </Button>
              
            </div>
          </div>

          {/* Right Panel - Switchable between Reference Images and Feedback */}
          <div className="w-full xl:w-[620px] max-w-full flex flex-col bg-background shadow-lg border border-border/50 p-3 sm:p-6 h-[60vh] min-h-[600px] xl:h-auto xl:min-h-0 overflow-y-auto">
            {/* Tab Navigation */}
            <div className="flex items-center gap-1 mb-4 sm:mb-6 bg-muted/50 rounded-lg p-1">
              <button
                onClick={() => setRightPanelTab("feedback")}
                className={`flex-1 px-2 sm:px-4 py-2 rounded-md text-xs sm:text-sm font-medium transition-all duration-200 cursor-pointer ${
                  rightPanelTab === "feedback"
                    ? "bg-background text-foreground shadow-sm"
                    : "text-muted-foreground hover:text-foreground"
                }`}
              >
                <div className="flex items-center gap-1 sm:gap-2">
                  <MessageCircle className="h-3 w-3 sm:h-4 sm:w-4" />
                  <span className="hidden sm:inline">
                    Feedback ({allAnnotations.length + comments.length})
                  </span>
                  <span className="sm:hidden">
                    Feedback ({allAnnotations.length + comments.length})
                  </span>
                </div>
              </button>
              <button
                onClick={() => setRightPanelTab("images")}
                className={`flex-1 px-2 sm:px-4 py-2 rounded-md text-xs sm:text-sm font-medium transition-all duration-200 cursor-pointer ${
                  rightPanelTab === "images"
                    ? "bg-background text-foreground shadow-sm"
                    : "text-muted-foreground hover:text-foreground"
                }`}
              >
                <div className="flex items-center gap-1 sm:gap-2">
                  <LucideImage className="h-3 w-3 sm:h-4 sm:w-4" />
                  <span className="hidden sm:inline">
                    Reference Images ({referenceImages.length})
                  </span>
                  <span className="sm:hidden">
                    Images ({referenceImages.length})
                  </span>
                </div>
              </button>
            </div>

            {/* Reference Images Tab */}
            {rightPanelTab === "images" && (
              <div className="flex-1 overflow-y-auto">
                {(() => {
                  const imageFiles = referenceImages.filter((url) => {
                    const fileName = url.split("/").pop() || "";
                    const lowerFileName = fileName.toLowerCase();

                    // Check if it's actually an image file
                    const imageExtensions = [
                      ".jpg",
                      ".jpeg",
                      ".png",
                      ".gif",
                      ".bmp",
                      ".webp",
                      ".svg",
                      ".tiff",
                      ".tif",
                    ];
                    const isImageFile = imageExtensions.some((ext) =>
                      lowerFileName.endsWith(ext)
                    );

                    // Also check if it's not a directory/path-only URL
                    const hasFileExtension = lowerFileName.includes(".");

                    return isImageFile && hasFileExtension;
                  });

                  const glbFiles = referenceImages.filter((url) => {
                    const fileName = url.split("/").pop() || "";
                    return fileName.toLowerCase().endsWith(".glb");
                  });

                  const documentFiles = referenceImages.filter((url) => {
                    const fileName = url.split("/").pop() || "";
                    const lowerFileName = fileName.toLowerCase();
                    return (
                      lowerFileName.endsWith(".pdf") ||
                      lowerFileName.endsWith(".doc") ||
                      lowerFileName.endsWith(".docx")
                    );
                  });

                  const linkFiles = referenceImages.filter((url) => {
                    const fileName = url.split("/").pop() || "";
                    const lowerFileName = fileName.toLowerCase();

                    // Check if it's actually an image file
                    const imageExtensions = [
                      ".jpg",
                      ".jpeg",
                      ".png",
                      ".gif",
                      ".bmp",
                      ".webp",
                      ".svg",
                      ".tiff",
                      ".tif",
                    ];
                    const isImageFile = imageExtensions.some((ext) =>
                      lowerFileName.endsWith(ext)
                    );

                    // Check if it's a GLB file
                    const isGlbFile = lowerFileName.endsWith(".glb");

                    // Check if it's a document file
                    const isDocumentFile =
                      lowerFileName.endsWith(".pdf") ||
                      lowerFileName.endsWith(".doc") ||
                      lowerFileName.endsWith(".docx");

                    // Check if it starts with http/https (likely a link)
                    const isHttpLink =
                      url.toLowerCase().startsWith("http://") ||
                      url.toLowerCase().startsWith("https://");

                    // Check if it's not a file extension but looks like a URL/path
                    const hasNoFileExtension =
                      !lowerFileName.includes(".") ||
                      lowerFileName.endsWith("/");

                    // It's a link if it's not an image, GLB, or document, and either has no extension or is an HTTP link
                    return (
                      !isImageFile &&
                      !isGlbFile &&
                      !isDocumentFile &&
                      (hasNoFileExtension || isHttpLink)
                    );
                  });

                  return (
                    <div className="space-y-6">
                      {/* Reference Images Section */}
                      <div className="flex flex-col gap-4">
                        <div className="flex items-center justify-between mb-4">
                          <h4 className="text-muted-foreground font-semibold">
                            References
                          </h4>
                        </div>

                        {imageFiles.length > 0 ? (
                          <div className="space-y-4">
                            {/* Large Selected Image - Show selected image */}
                            <div className="relative">
                              <div
                                className="aspect-video bg-muted rounded-lg overflow-hidden border border-border relative cursor-pointer"
                                onMouseMove={handleImageMouseMove}
                                onMouseEnter={handleImageMouseEnter}
                                onMouseLeave={handleImageMouseLeave}
                                onWheel={handleImageWheel}
                              >
                                <Image
                                  width={640}
                                  height={360}
                                  unoptimized
                                  src={imageFiles[selectedReferenceIndex || 0]}
                                  alt={`Reference ${(selectedReferenceIndex || 0) + 1}`}
                                  className="w-full h-full object-contain transition-transform duration-200"
                                  style={{
                                    transform: `scale(${zoomLevel})`,
                                    transformOrigin: isZooming
                                      ? `${mousePosition.x}% ${mousePosition.y}%`
                                      : "center",
                                  }}
                                  onError={(e) => {
                                    (
                                      e.currentTarget as HTMLElement
                                    ).style.display = "none";
                                    (e.currentTarget
                                      .nextElementSibling as HTMLElement)!.style.display =
                                      "flex";
                                  }}
                                />
                                <div
                                  className="absolute inset-0 flex items-center justify-center bg-muted text-muted-foreground"
                                  style={{ display: "none" }}
                                >
                                  <div className="text-center">
                                    <LucideImage className="h-8 w-8 mx-auto mb-2" />
                                    Invalid image URL
                                  </div>
                                </div>
                                <div className="absolute top-2 right-2 flex gap-1">
                                  <Button
                                    variant="ghost"
                                    size="sm"
                                    onClick={() =>
                                      window.open(
                                        imageFiles[selectedReferenceIndex || 0],
                                        "_blank"
                                      )
                                    }
                                    className="h-10 w-10 p-0 bg-black/50 text-white hover:bg-black/70 cursor-pointer"
                                  >
                                    <Maximize2 className="h-3 w-3" />
                                  </Button>
                                </div>
                              </div>
                              <div className="mt-2 text-xs text-muted-foreground text-center">
                                Reference {(selectedReferenceIndex || 0) + 1} •
                                Hold Shift + Scroll to zoom (1x-3x)
                              </div>
                            </div>

                            {/* Thumbnails Grid */}
                            <div className="relative">
                              <div className="flex gap-3 overflow-x-auto p-1 scrollbar-hide relative">
                                {imageFiles.map((imageUrl, index) => (
                                  <div
                                    key={index}
                                    className={`relative flex-shrink-0 cursor-pointer transition-all duration-300 ${
                                      selectedReferenceIndex === index
                                        ? "ring-2 ring-primary/80 ring-offset-2 rounded-lg"
                                        : "hover:ring-2 hover:ring-primary/50 ring-offset-2 rounded-lg"
                                    }`}
                                    onClick={() =>
                                      setSelectedReferenceIndex(index)
                                    }
                                  >
                                    <div className="w-20 h-20 rounded-xl overflow-hidden border-2 border-border/50 hover:border-primary/50 transition-all duration-200 shadow-sm hover:shadow-md">
                                      {imageUrl.startsWith("file://") ? (
                                        <div className="w-full h-full bg-muted flex items-center justify-center">
                                          <LucideImage className="h-6 w-6 text-muted-foreground" />
                                        </div>
                                      ) : (
                                        <Image
                                          width={80}
                                          height={80}
                                          unoptimized
                                          src={imageUrl}
                                          alt={`Reference ${index + 1}`}
                                          className="w-full h-full object-cover cursor-pointer hover:scale-105 transition-transform duration-200"
                                          onError={(e) => {
                                            (
                                              e.currentTarget as HTMLElement
                                            ).style.display = "none";
                                          }}
                                        />
                                      )}
                                    </div>
                                    <div className="absolute -top-1 -right-1 w-6 h-6 bg-primary text-white text-xs font-medium rounded-full flex items-center justify-center shadow-sm border-2 border-background">
                                      {index + 1}
                                    </div>
                                  </div>
                                ))}
                              </div>

                              {/* Scroll Hint */}
                              {imageFiles.length > 4 && (
                                <div className="flex justify-center mt-3">
                                  <p className="text-xs text-muted-foreground">
                                    Scroll to see more images
                                  </p>
                                </div>
                              )}
                            </div>
                          </div>
                        ) : (
                          <div className="text-center py-8">
                            <LucideImage className="h-8 w-8 text-muted-foreground mx-auto mb-2" />
                            <p className="text-sm text-muted-foreground">
                              No reference images yet
                            </p>
                          </div>
                        )}
                      </div>

                      {/* GLB Files Section */}
                      <div>
                        <div className="flex items-center justify-between mb-4">
                          <h4 className="text-muted-foreground font-semibold">
                            3D Model Files
                          </h4>
                        </div>

                        {glbFiles.length > 0 ? (
                          <div className="space-y-3">
                            {glbFiles.map((glbUrl, index) => {
                              const cleanFileName = `${asset?.article_id || "model"}.glb`;
                              return (
                                <div
                                  key={index}
                                  className="w-full h-16 bg-muted rounded border flex items-center justify-center cursor-pointer hover:opacity-80 transition-opacity"
                                  onClick={() => {
                                    const link = document.createElement("a");
                                    link.href = glbUrl;
                                    link.download = cleanFileName;
                                    link.target = "_blank";
                                    document.body.appendChild(link);
                                    link.click();
                                    document.body.removeChild(link);
                                  }}
                                >
                                  <div className="flex items-center gap-3">
                                    <div className="w-8 h-8 flex items-center justify-center">
                                      <svg
                                        className="w-6 h-6 text-muted-foreground"
                                        fill="currentColor"
                                        viewBox="0 0 24 24"
                                      >
                                        <path d="M12 2L2 7l10 5 10-5-10-5zM2 17l10 5 10-5M2 12l10 5 10-5" />
                                      </svg>
                                    </div>
                                    <div className="text-left">
                                      <p className="text-sm font-medium text-foreground">
                                        {cleanFileName}
                                      </p>
                                      <p className="text-xs text-muted-foreground">
                                        Click to download
                                      </p>
                                    </div>
                                  </div>
                                </div>
                              );
                            })}
                          </div>
                        ) : (
                          <div className="text-center py-8">
                            <div className="w-8 h-8 mx-auto mb-2 flex items-center justify-center">
                              <svg
                                className="w-6 h-6 text-muted-foreground"
                                fill="currentColor"
                                viewBox="0 0 24 24"
                              >
                                <path d="M12 2L2 7l10 5 10-5-10-5zM2 17l10 5 10-5M2 12l10 5 10-5" />
                              </svg>
                            </div>
                            <p className="text-sm text-muted-foreground">
                              No 3D model files yet
                            </p>
                          </div>
                        )}
                      </div>

                      {/* Documents Section */}
                      <div>
                        <div className="flex items-center justify-between mb-4">
                          <h4 className="text-muted-foreground font-semibold">
                            Documents
                          </h4>
                        </div>

                        {documentFiles.length > 0 ? (
                          <div className="space-y-3">
                            {documentFiles.map((docUrl, index) => {
                              const fileName = docUrl.split("/").pop() || "";
                              const fileExtension =
                                fileName.split(".").pop()?.toLowerCase() || "";

                              // Get appropriate icon based on file type
                              const getFileIcon = () => {
                                switch (fileExtension) {
                                  case "pdf":
                                    return (
                                      <svg
                                        className="w-6 h-6 text-red-500"
                                        fill="currentColor"
                                        viewBox="0 0 24 24"
                                      >
                                        <path d="M14 2H6a2 2 0 0 0-2 2v16a2 2 0 0 0 2 2h12a2 2 0 0 0 2-2V8l-6-6z" />
                                        <path d="M14 2v6h6" />
                                        <path d="M16 13H8" />
                                        <path d="M16 17H8" />
                                        <path d="M10 9H8" />
                                      </svg>
                                    );
                                  case "doc":
                                  case "docx":
                                    return (
                                      <svg
                                        className="w-6 h-6 text-blue-500"
                                        fill="currentColor"
                                        viewBox="0 0 24 24"
                                      >
                                        <path d="M14 2H6a2 2 0 0 0-2 2v16a2 2 0 0 0 2 2h12a2 2 0 0 0 2-2V8l-6-6z" />
                                        <path d="M14 2v6h6" />
                                        <path d="M16 13H8" />
                                        <path d="M16 17H8" />
                                        <path d="M10 9H8" />
                                      </svg>
                                    );
                                  default:
                                    return (
                                      <svg
                                        className="w-6 h-6 text-muted-foreground"
                                        fill="currentColor"
                                        viewBox="0 0 24 24"
                                      >
                                        <path d="M14 2H6a2 2 0 0 0-2 2v16a2 2 0 0 0 2 2h12a2 2 0 0 0 2-2V8l-6-6z" />
                                        <path d="M14 2v6h6" />
                                      </svg>
                                    );
                                }
                              };

                              return (
                                <div
                                  key={index}
                                  className="w-full h-16 bg-muted rounded border flex items-center justify-center cursor-pointer hover:opacity-80 transition-opacity"
                                  onClick={() => {
                                    const link = document.createElement("a");
                                    link.href = docUrl;
                                    link.download = fileName;
                                    link.target = "_blank";
                                    document.body.appendChild(link);
                                    link.click();
                                    document.body.removeChild(link);
                                  }}
                                >
                                  <div className="flex items-center gap-3">
                                    <div className="w-8 h-8 flex items-center justify-center">
                                      {getFileIcon()}
                                    </div>
                                    <div className="text-left">
                                      <p className="text-sm font-medium text-foreground">
                                        {fileName}
                                      </p>
                                      <p className="text-xs text-muted-foreground">
                                        Click to download
                                      </p>
                                    </div>
                                  </div>
                                </div>
                              );
                            })}
                          </div>
                        ) : (
                          <div className="text-center py-8">
                            <div className="w-8 h-8 mx-auto mb-2 flex items-center justify-center">
                              <svg
                                className="w-6 h-6 text-muted-foreground"
                                fill="currentColor"
                                viewBox="0 0 24 24"
                              >
                                <path d="M14 2H6a2 2 0 0 0-2 2v16a2 2 0 0 0 2 2h12a2 2 0 0 0 2-2V8l-6-6z" />
                                <path d="M14 2v6h6" />
                              </svg>
                            </div>
                            <p className="text-sm text-muted-foreground">
                              No documents yet
                            </p>
                          </div>
                        )}
                      </div>

                      {/* Links Section */}
                      <div>
                        <div className="flex items-center justify-between mb-4">
                          <h4 className="text-muted-foreground font-semibold">
                            Reference Links
                          </h4>
                        </div>

                        {linkFiles.length > 0 ? (
                          <div className="space-y-3">
                            {linkFiles.map((linkUrl, index) => {
                              // Extract a display name from the URL
                              const getDisplayName = (url: string) => {
                                try {
                                  const urlObj = new URL(url);
                                  return (
                                    urlObj.hostname +
                                    (urlObj.pathname !== "/"
                                      ? urlObj.pathname
                                      : "")
                                  );
                                } catch {
                                  // If URL parsing fails, use the last part of the path
                                  const parts = url
                                    .split("/")
                                    .filter((part) => part.length > 0);
                                  return parts[parts.length - 1] || url;
                                }
                              };

                              return (
                                <div
                                  key={index}
                                  className="w-full h-16 bg-muted rounded border flex items-center justify-center cursor-pointer hover:opacity-80 transition-opacity"
                                  onClick={() => {
                                    window.open(
                                      linkUrl,
                                      "_blank",
                                      "noopener,noreferrer"
                                    );
                                  }}
                                >
                                  <div className="flex items-center gap-3">
                                    <div className="w-8 h-8 flex items-center justify-center">
                                      <svg
                                        className="w-6 h-6 text-blue-500"
                                        fill="currentColor"
                                        viewBox="0 0 24 24"
                                      >
                                        <path d="M13.19 8.688a4.5 4.5 0 0 1 1.242 7.244l-4.5 4.5a4.5 4.5 0 0 1-6.364-6.364l1.757-1.757m13.35-.622 1.757-1.757a4.5 4.5 0 0 0-6.364-6.364l-4.5 4.5a4.5 4.5 0 0 0 1.242 7.244" />
                                      </svg>
                                    </div>
                                    <div className="text-left">
                                      <p className="text-sm font-medium text-foreground">
                                        {getDisplayName(linkUrl)}
                                      </p>
                                      <p className="text-xs text-muted-foreground">
                                        Click to open link
                                      </p>
                                    </div>
                                  </div>
                                </div>
                              );
                            })}
                          </div>
                        ) : (
                          <div className="text-center py-8">
                            <div className="w-8 h-8 mx-auto mb-2 flex items-center justify-center">
                              <svg
                                className="w-6 h-6 text-muted-foreground"
                                fill="currentColor"
                                viewBox="0 0 24 24"
                              >
                                <path d="M13.19 8.688a4.5 4.5 0 0 1 1.242 7.244l-4.5 4.5a4.5 4.5 0 0 1-6.364-6.364l1.757-1.757m13.35-.622 1.757-1.757a4.5 4.5 0 0 0-6.364-6.364l-4.5 4.5a4.5 4.5 0 0 0 1.242 7.244" />
                              </svg>
                            </div>
                            <p className="text-sm text-muted-foreground">
                              No reference links yet
                            </p>
                          </div>
                        )}
                      </div>
                    </div>
                  );
                })()}
              </div>
            )}

            {/* Feedback Tab */}
            {rightPanelTab === "feedback" && (
              <div className="flex-1 overflow-y-auto">
                {/* Header Section */}
                <div className="flex flex-col sm:flex-row sm:items-center sm:justify-between gap-3 sm:gap-0 mb-4 sm:mb-6">
                  <h4 className="text-sm sm:text-base font-semibold text-muted-foreground">
                    Feedback
                  </h4>
                </div>

                {/* Comment Section with Min Height */}
                <div className="min-h-[300px] sm:min-h-[400px] flex flex-col">
                  {/* Composer: hidden for modelers */}
                  {user.metadata?.role !== "modeler" && (
                    <div className="space-y-3 mb-4 sm:mb-6">
                      <Textarea
                        placeholder="Add a comment about this asset..."
                        value={newCommentText}
                        onChange={(e) => setNewCommentText(e.target.value)}
                        onKeyDown={handleNewCommentKeyDown}
                        className="min-h-[80px] sm:min-h-[100px] border-border focus:border-primary focus:ring-primary text-xs sm:text-sm"
                        rows={3}
                      />
                      <div className="flex gap-2 text-xs text-muted-foreground">
                        <span>
                          Press Enter to send, Shift+Enter for new line
                        </span>
                      </div>
                    </div>
                  )}

                  {/* Scrollable Content - Combined Feed */}
                  <div className="flex-1 overflow-y-auto">
                    <div className="space-y-3 sm:space-y-4">
                      {[
                        ...allAnnotations
                          .filter((a: any) => !a.parent_id)
                          .map((a) => ({
                            ...a,
                            type: "annotation" as const,
                          })),
                        ...comments
                          .filter((c: any) => !c.parent_id)
                          .map((c) => ({
                            ...c,
                            type: "comment" as const,
                          })),
                      ]
                        .sort(
                          (a, b) =>
                            new Date(a.created_at).getTime() -
                            new Date(b.created_at).getTime()
                        )
                        .map((item) =>
                          item.type === "annotation" ? (
                            <Card
                              key={`annotation-${item.id}`}
                              className={`p-3 sm:p-6 transition-all duration-200 rounded-xl border border-border/50 ${
                                selectedHotspotId === item.id
                                  ? "ring-2 ring-primary/15 ring-offset-2 bg-primary/3 shadow-lg"
                                  : item.is_old_annotation
                                    ? "opacity-60 bg-muted/30 border-muted-foreground/20"
                                    : "hover:shadow-md hover:border-border"
                              }`}
                            >
                              <div className="flex items-start justify-between mb-3 sm:mb-4">
                                <div className="flex items-center gap-2 sm:gap-3 min-w-0 flex-1">
                                  <div className="relative flex-shrink-0">
                                    <div className="w-6 h-6 sm:w-8 sm:h-8 bg-primary/10 rounded-full flex items-center justify-center">
                                      <MessageCircle className="h-3 w-3 sm:h-4 sm:w-4 text-primary" />
                                    </div>
                                    <div className="absolute -top-1 -right-1 sm:-top-2 sm:-right-2 w-4 h-4 sm:w-5 sm:h-5 rounded-full flex items-center justify-center text-white text-xs font-bold bg-amber-500">
                                      {allAnnotations
                                        .sort(
                                          (a, b) =>
                                            new Date(a.created_at).getTime() -
                                            new Date(b.created_at).getTime()
                                        )
                                        .findIndex((a) => a.id === item.id) + 1}
                                    </div>
                                  </div>
                                  <div className="flex flex-col gap-1 min-w-0 flex-1">
                                    <div className="flex items-center gap-2">
                                      <span className="text-xs sm:text-sm font-medium text-foreground truncate">
                                        {item.profiles?.email || "Unknown"}
                                      </span>
                                      <Badge
                                        variant="outline"
                                        className={`text-xs flex-shrink-0 ${
                                          item.is_old_annotation
                                            ? "bg-muted text-muted-foreground border-muted-foreground/30"
                                            : ""
                                        }`}
                                      >
                                        {item.is_old_annotation
                                          ? "Old Annotation"
                                          : "Annotation"}
                                      </Badge>
                                      {item.is_old_annotation && (
                                        <Badge
                                          variant="outline"
                                          className="text-xs bg-orange-100 text-orange-700 border-orange-200"
                                        >
                                          Old
                                        </Badge>
                                      )}
                                    </div>
                                    {item.profiles?.title && (
                                      <Badge
                                        variant={
                                          getTitleBadgeVariant(
                                            item.profiles.title
                                          ) as any
                                        }
                                        className="text-xs px-1 sm:px-2 py-0.5 w-fit"
                                      >
                                        {item.profiles.title}
                                      </Badge>
                                    )}
                                  </div>
                                </div>
                              </div>
                              <div className="space-y-2">
                                <div className="text-xs sm:text-sm text-foreground p-2 rounded-md break-words overflow-hidden whitespace-pre-wrap font-sans">
                                  {linkifyText(item.comment)}
                                </div>
                                {item.image_url && (
                                  <div className="mt-3 sm:mt-4">
                                    <div className="relative w-full h-32 sm:h-48 border rounded overflow-hidden cursor-pointer hover:opacity-90 transition-opacity">
                                      {(() => {
                                        const fileName =
                                          item.image_url?.split("/").pop() ||
                                          "";
                                        const isGlbFile = fileName
                                          .toLowerCase()
                                          .endsWith(".glb");
                                        if (
                                          item.image_url.startsWith("file://")
                                        ) {
                                          return (
                                            <div className="w-full h-full bg-muted flex items-center justify-center">
                                              <div className="text-center">
                                                <LucideImage className="h-6 w-6 sm:h-8 sm:w-8 text-muted-foreground mx-auto mb-2" />
                                                <p className="text-xs sm:text-sm text-muted-foreground">
                                                  Local file: {fileName}
                                                </p>
                                                <p className="text-xs text-muted-foreground">
                                                  (Cannot display in browser)
                                                </p>
                                              </div>
                                            </div>
                                          );
                                        } else if (isGlbFile) {
                                          return (
                                            <div
                                              className="w-full h-full bg-muted flex items-center justify-center cursor-pointer hover:opacity-90 transition-opacity"
                                              onClick={() => {
                                                if (!item.image_url) return;
                                                const link =
                                                  document.createElement("a");
                                                link.href = item.image_url;
                                                link.download = fileName;
                                                link.target = "_blank";
                                                document.body.appendChild(link);
                                                link.click();
                                                document.body.removeChild(link);
                                              }}
                                            >
                                              <div className="text-center">
                                                <div className="w-6 h-6 sm:w-8 sm:h-8 mx-auto mb-2 flex items-center justify-center">
                                                  <svg
                                                    className="w-6 h-6 sm:w-8 sm:h-8 text-muted-foreground"
                                                    fill="currentColor"
                                                    viewBox="0 0 24 24"
                                                  >
                                                    <path d="M12 2L2 7l10 5 10-5-10-5zM2 17l10 5 10-5M2 12l10 5 10-5" />
                                                  </svg>
                                                </div>
                                                <p className="text-xs sm:text-sm text-muted-foreground">
                                                  3D Model: {fileName}
                                                </p>
                                                <p className="text-xs text-muted-foreground">
                                                  Click to download
                                                </p>
                                              </div>
                                            </div>
                                          );
                                        } else {
                                          return (
                                            <Image
                                              width={320}
                                              height={192}
                                              unoptimized
                                              src={item.image_url}
                                              alt="Annotation reference"
                                              className="w-full h-full object-contain"
                                              onError={(e) => {
                                                console.error(
                                                  "Failed to load annotation image:",
                                                  item.image_url
                                                );
                                                (
                                                  e.currentTarget as HTMLElement
                                                ).style.display = "none";
                                              }}
                                            />
                                          );
                                        }
                                      })()}
                                    </div>
                                  </div>
                                )}
                                <div className="mt-3 sm:mt-4 flex items-center gap-2">
                                  <span className="text-xs text-muted-foreground">
                                    {new Date(
                                      item.created_at
                                    ).toLocaleDateString()}
                                  </span>
                                  <span className="text-xs text-muted-foreground">
                                    •
                                  </span>
                                  <span className="text-xs text-muted-foreground">
                                    {new Date(
                                      item.created_at
                                    ).toLocaleTimeString()}
                                  </span>
                                </div>
                                {/* Reply actions */}
                                <div className="mt-2">
                                  <Button
                                    variant="ghost"
                                    size="sm"
                                    className="h-6 sm:h-7 px-2 text-xs cursor-pointer"
                                    onClick={() =>
                                      setReplyingTo({
                                        type: "annotation",
                                        id: item.id,
                                      })
                                    }
                                  >
                                    Reply
                                  </Button>
                                  {replyingTo?.type === "annotation" &&
                                    replyingTo.id === item.id && (
                                      <div className="mt-2 flex items-center gap-2">
                                        <Textarea
                                          placeholder="Write a reply..."
                                          value={replyText}
                                          onChange={(e) =>
                                            setReplyText(e.target.value)
                                          }
                                          className="flex-1"
                                          rows={2}
                                        />
                                        <Button
                                          size="sm"
                                          onClick={submitReply}
                                          disabled={
                                            !replyText.trim() || replySubmitting
                                          }
                                          className="cursor-pointer"
                                        >
                                          {replySubmitting
                                            ? "Sending..."
                                            : "Send"}
                                        </Button>
                                        <Button
                                          size="sm"
                                          variant="ghost"
                                          onClick={() => {
                                            setReplyingTo(null);
                                            setReplyText("");
                                          }}
                                          className="cursor-pointer"
                                        >
                                          Cancel
                                        </Button>
                                      </div>
                                    )}
                                  {annotationRepliesMap[item.id]?.length >
                                    0 && (
                                    <div className="mt-3 pl-4 border-l border-border space-y-2">
                                      {annotationRepliesMap[item.id]
                                        .sort(
                                          (a: any, b: any) =>
                                            new Date(b.created_at).getTime() -
                                            new Date(a.created_at).getTime()
                                        )
                                        .map((reply: any) => (
                                          <div
                                            key={reply.id}
                                            className="text-sm text-foreground"
                                          >
                                            <div className="text-xs text-muted-foreground mb-1">
                                              {reply.profiles?.email ||
                                                "Unknown"}{" "}
                                              •{" "}
                                              {new Date(
                                                reply.created_at
                                              ).toLocaleString()}
                                            </div>
                                            <div className="whitespace-pre-wrap">
                                              {linkifyText(reply.comment)}
                                            </div>
                                          </div>
                                        ))}
                                    </div>
                                  )}
                                </div>
                              </div>
                            </Card>
                          ) : (
                            <Card
                              key={`comment-${item.id}`}
                              className="p-6 transition-all duration-200 rounded-xl border border-border/50 hover:shadow-md"
                            >
                              <div className="flex items-start justify-between mb-4">
                                <div className="flex items-center gap-3">
                                  <div className="w-8 h-8 bg-muted rounded-full flex items-center justify-center">
                                    <MessageSquare className="h-4 w-4 text-muted-foreground" />
                                  </div>
                                  <div className="flex flex-col gap-1">
                                    <div className="flex items-center gap-2">
                                      <span className="text-sm font-medium text-foreground">
                                        {item.profiles?.email || "Unknown"}
                                      </span>
                                      <Badge
                                        variant="secondary"
                                        className="text-xs"
                                      >
                                        Comment
                                      </Badge>
                                    </div>
                                    {item.profiles?.title && (
                                      <Badge
                                        variant={
                                          getTitleBadgeVariant(
                                            item.profiles.title
                                          ) as any
                                        }
                                        className="text-xs px-2 py-0.5 w-fit"
                                      >
                                        {item.profiles.title}
                                      </Badge>
                                    )}
                                  </div>
                                </div>
                              </div>
                              {/* Star button for QAs */}
                              {user?.metadata?.role === "qa" && (
                                <div className="flex items-center gap-2">
                                  <Button
                                    variant="ghost"
                                    size="sm"
                                    onClick={() =>
                                      toggleCommentPriority(
                                        item.id,
                                        item.is_priority || false
                                      )
                                    }
                                    disabled={updatingPriority === item.id}
                                    className={`h-8 w-8 p-0 ${
                                      item.is_priority
                                        ? "text-yellow-500 hover:text-yellow-600"
                                        : "text-muted-foreground hover:text-yellow-500"
                                    }`}
                                    title={
                                      item.is_priority
                                        ? "Unpin from modeler dashboard"
                                        : "Pin to modeler dashboard"
                                    }
                                  >
                                    <Star className="h-4 w-4 fill-current" />
                                  </Button>
                                </div>
                              )}
                              <div className="text-sm text-foreground p-2 rounded-md break-words overflow-hidden whitespace-pre-wrap font-sans">
                                {linkifyText(item.comment)}
                              </div>
                              <div className="mt-4 flex items-center gap-2">
                                <span className="text-xs text-muted-foreground">
                                  {new Date(
                                    item.created_at
                                  ).toLocaleDateString()}
                                </span>
                                <span className="text-xs text-muted-foreground">
                                  •
                                </span>
                                <span className="text-xs text-muted-foreground">
                                  {new Date(
                                    item.created_at
                                  ).toLocaleTimeString()}
                                </span>
                              </div>
                              {/* Reply actions */}
                              <div className="mt-2">
                                <Button
                                  variant="ghost"
                                  size="sm"
                                  className="h-7 px-2 text-xs cursor-pointer"
                                  onClick={() =>
                                    setReplyingTo({
                                      type: "comment",
                                      id: item.id,
                                    })
                                  }
                                >
                                  Reply
                                </Button>
                                {replyingTo?.type === "comment" &&
                                  replyingTo.id === item.id && (
                                    <div className="mt-2 flex flex-col sm:flex-row items-stretch sm:items-center gap-2">
                                      <Textarea
                                        placeholder="Write a reply..."
                                        value={replyText}
                                        onChange={(e) =>
                                          setReplyText(e.target.value)
                                        }
                                        className="flex-1 text-xs sm:text-sm"
                                        rows={2}
                                      />
                                      <div className="flex gap-2">
                                        <Button
                                          size="sm"
                                          onClick={submitReply}
                                          disabled={
                                            !replyText.trim() || replySubmitting
                                          }
                                          className="cursor-pointer text-xs h-7 sm:h-8 flex-1 sm:flex-none"
                                        >
                                          {replySubmitting
                                            ? "Sending..."
                                            : "Send"}
                                        </Button>
                                        <Button
                                          size="sm"
                                          variant="ghost"
                                          onClick={() => {
                                            setReplyingTo(null);
                                            setReplyText("");
                                          }}
                                          className="cursor-pointer text-xs h-7 sm:h-8 flex-1 sm:flex-none"
                                        >
                                          Cancel
                                        </Button>
                                      </div>
                                    </div>
                                  )}
                                {commentRepliesMap[item.id]?.length > 0 && (
                                  <div className="mt-3 pl-4 border-l border-border space-y-2">
                                    {commentRepliesMap[item.id]
                                      .sort(
                                        (a: any, b: any) =>
                                          new Date(b.created_at).getTime() -
                                          new Date(a.created_at).getTime()
                                      )
                                      .map((reply: any) => (
                                        <div
                                          key={reply.id}
                                          className="text-sm text-foreground"
                                        >
                                          <div className="text-xs text-muted-foreground mb-1">
                                            {reply.profiles?.email || "Unknown"}{" "}
                                            •{" "}
                                            {new Date(
                                              reply.created_at
                                            ).toLocaleString()}
                                          </div>
                                          <div className="whitespace-pre-wrap">
                                            {linkifyText(reply.comment)}
                                          </div>
                                        </div>
                                      ))}
                                  </div>
                                )}
                              </div>
                            </Card>
                          )
                        )}

                      {allAnnotations.length + comments.length === 0 && (
                        <div className="text-center py-12">
                          <div className="w-16 h-16 bg-muted rounded-full flex items-center justify-center mx-auto mb-4">
                            <MessageCircle className="h-8 w-8 text-muted-foreground" />
                          </div>
                          <h3 className="text-lg font-semibold text-foreground mb-2">
                            No feedback yet
                          </h3>
                          <p className="text-sm text-muted-foreground">
                            Start by adding an annotation or a comment
                          </p>
                        </div>
                      )}
                    </div>
                  </div>
                </div>
              </div>
            )}
          </div>
        </div>

        {/* GLB Upload Dialog */}
        <Dialog open={showUploadDialog} onOpenChange={handleUploadDialogClose}>
          <DialogContent className="max-w-2xl w-full h-fit">
            <DialogHeader>
              <DialogTitle>
                {asset.glb_link ? "Update GLB File" : "Upload GLB File"}
              </DialogTitle>
              <DialogDescription>
                Select a GLB file to upload for this asset. Maximum file size:
                15MB.
              </DialogDescription>
            </DialogHeader>

            <div className="space-y-4">
              <div
                className={`border-2 border-dashed rounded-lg p-6 text-center transition-all duration-200 ${
                  isDialogDragOver
                    ? "border-primary bg-primary/5"
                    : "border-gray-300 hover:border-gray-400"
                }`}
                onDragOver={handleDialogDragOver}
                onDragLeave={handleDialogDragLeave}
                onDrop={handleDialogDrop}
              >
                <input
                  ref={fileInputRef}
                  type="file"
                  accept=".glb,.gltf"
                  onChange={handleFileSelect}
                  className="hidden"
                />
                {selectedFile ? (
                  <div>
                    <p className="font-medium">{selectedFile.name}</p>
                    <p className="text-sm text-muted-foreground">
                      {(selectedFile.size / 1024 / 1024).toFixed(2)} MB
                    </p>
                    {selectedFileNameMismatch && asset?.article_id && (
                      <div className="mt-2 text-xs text-amber-600 flex items-center gap-2">
                        <AlertTriangle className="h-3.5 w-3.5" />
                        <span>
                          File name should start with &apos;
                          {String(asset.article_id)}&apos; to match the asset
                          id.
                        </span>
                      </div>
                    )}
                    {selectedFileSizeWarning && (
                      <div className="mt-2 text-xs text-amber-600 flex items-center gap-2">
                        <AlertTriangle className="h-3.5 w-3.5" />
                        <span>
                          Warning: This file is larger than 25MB. Please keep it
                          under 25MB. Large files may take longer to upload and
                          process.
                        </span>
                      </div>
                    )}
                  </div>
                ) : (
                  <div>
                    <Upload className="h-8 w-8 text-gray-400 mx-auto mb-2" />
                    <p className="text-sm text-muted-foreground mb-2">
                      Click to select a GLB or GLTF file
                    </p>
                    <p className="text-xs text-muted-foreground">
                      or drag and drop a GLB or GLTF file here
                    </p>
                    {asset?.article_id && (
                      <p className="text-xs text-muted-foreground mt-2">
                        Suggested format: {String(asset.article_id)}
                        .glb
                      </p>
                    )}
                  </div>
                )}
              </div>

            <div className="flex gap-2">
              <Button
                onClick={() => fileInputRef.current?.click()}
                variant="outline"
                className="flex-1"
              >
                Select File
              </Button>
              <Button
                onClick={handleUpload}
                disabled={
                  !selectedFile ||
                  uploading ||
                  Boolean(selectedFileNameMismatch) ||
                  selectedFileSizeWarning
                }
                className="flex-1"
              >
                {uploading ? (
                  <>
                    <Loader2 className="h-4 w-4 animate-spin mr-2" />
                    Uploading...
                  </>
                ) : (
                  "Upload"
                )}
              </Button>
            </div>
            
            </div>
          </DialogContent>
        </Dialog>

        {/* Automated QA Modal */}
        <QAWorkflowModal
          isOpen={showQADialog}
          onClose={() => setShowQADialog(false)}
          glbUrl={uploadedGlbUrl || asset?.glb_link || ""}
          assetId={assetId}
          referenceImages={referenceImages}
          modelViewerRef={modelViewerRef}
          onComplete={(results) => {
            console.log("QA completed:", results);
            setQaApproved(results?.status === "Approved");
            setShowQADialog(false);
          }}
        />

        {/* GLB Version History Dialog */}
        <Dialog open={showHistoryDialog} onOpenChange={setShowHistoryDialog}>
          <DialogContent className="max-w-4xl w-full max-h-[50vh] flex flex-col">
            <DialogHeader className="flex-shrink-0">
              <DialogTitle className="flex items-center gap-2">
                <Download className="h-5 w-5 text-primary" />
                GLB Version History
              </DialogTitle>
              <DialogDescription>
                View and restore previous versions of this asset&apos;s GLB
                file.
                {glbHistory.length > 0 && (
                  <span className="block mt-1 text-sm font-medium text-foreground">
                    {glbHistory.length} version
                    {glbHistory.length !== 1 ? "s" : ""} available
                  </span>
                )}
                {/* Note: Only the current asset's GLB link is considered "current" */}
                <span className="block mt-1 text-xs text-muted-foreground">
                  Current version is determined by the asset&apos;s active GLB
                  link
                </span>
              </DialogDescription>
            </DialogHeader>

            <div className="flex-1 overflow-y-auto pr-2 -mr-2">
              {glbHistory.length > 0 ? (
                <div className="space-y-3">
                  {(() => {
                    // Sort history: current version first, then others by upload date (newest first)
                    // The current version is the one whose glb_url matches the asset's current glb_link
                    const sortedHistory = [...glbHistory].sort((a, b) => {
                      const aIsCurrent = asset?.glb_link === a.glb_url;
                      const bIsCurrent = asset?.glb_link === b.glb_url;

                      if (aIsCurrent && !bIsCurrent) return -1; // a is current, b is not
                      if (!aIsCurrent && bIsCurrent) return 1; // b is current, a is not

                      // Both are either current or not current, sort by upload date (newest first)
                      return (
                        new Date(b.uploaded_at).getTime() -
                        new Date(a.uploaded_at).getTime()
                      );
                    });

                    // Debug logging to help identify any issues

                    return sortedHistory.map((historyItem, index) => {
                      const isCurrentVersion =
                        asset?.glb_link === historyItem.glb_url;
                      const versionNumber = sortedHistory.length - index;
                      const uploadDate = new Date(historyItem.uploaded_at);
                      const isToday =
                        uploadDate.toDateString() === new Date().toDateString();
                      const isYesterday =
                        uploadDate.toDateString() ===
                        new Date(Date.now() - 86400000).toDateString();

                      let dateDisplay = "";
                      if (isToday) {
                        dateDisplay = `Today at ${uploadDate.toLocaleTimeString(
                          [],
                          {
                            hour: "2-digit",
                            minute: "2-digit",
                          }
                        )}`;
                      } else if (isYesterday) {
                        dateDisplay = `Yesterday at ${uploadDate.toLocaleTimeString(
                          [],
                          {
                            hour: "2-digit",
                            minute: "2-digit",
                          }
                        )}`;
                      } else {
                        dateDisplay = uploadDate.toLocaleDateString([], {
                          year: "numeric",
                          month: "short",
                          day: "numeric",
                          hour: "2-digit",
                          minute: "2-digit",
                        });
                      }

                      return (
                        <div
                          key={historyItem.id}
                          className={`p-4 rounded-lg border transition-all duration-200 hover:shadow-sm ${
                            isCurrentVersion
                              ? "border-primary bg-primary/5 shadow-sm"
                              : "border-border hover:border-primary/30 hover:bg-primary/2"
                          }`}
                        >
                          <div className="flex items-start justify-between gap-4">
                            <div className="flex-1 min-w-0">
                              <div className="flex items-start gap-3 mb-3">
                                <div
                                  className={`w-10 h-10 rounded-full flex items-center justify-center flex-shrink-0 ${
                                    isCurrentVersion
                                      ? "bg-primary text-primary-foreground"
                                      : "bg-muted text-muted-foreground"
                                  }`}
                                >
                                  <Download className="h-4 w-4" />
                                </div>
                                <div className="flex-1 min-w-0">
                                  <div className="flex items-center gap-2 mb-1">
                                    <h4 className="font-semibold text-foreground truncate">
                                      {historyItem.file_name}
                                    </h4>
                                    {isCurrentVersion && (
                                      <Badge
                                        variant="default"
                                        className="text-xs px-2 py-1"
                                      >
                                        Current Version
                                      </Badge>
                                    )}
                                  </div>
                                  <p className="text-sm text-muted-foreground mb-2">
                                    {dateDisplay}
                                  </p>
                                  <div className="flex items-center gap-4 text-xs text-muted-foreground">
                                    {historyItem.file_size > 0 && (
                                      <span className="flex items-center gap-1">
                                        <span className="w-2 h-2 bg-muted-foreground rounded-full"></span>
                                        {(
                                          historyItem.file_size /
                                          1024 /
                                          1024
                                        ).toFixed(2)}{" "}
                                        MB
                                      </span>
                                    )}
                                    <span className="flex items-center gap-1">
                                      <span className="w-2 h-2 bg-muted-foreground rounded-full"></span>
                                      Version {versionNumber}
                                    </span>
                                  </div>
                                </div>
                              </div>
                            </div>

                            <div className="flex items-center gap-2 flex-shrink-0">
                              <Button
                                variant="outline"
                                size="sm"
                                onClick={() =>
                                  window.open(historyItem.glb_url, "_blank")
                                }
                                className="text-xs h-8 px-3"
                                title="Download this version"
                              >
                                <Download className="h-3 w-3 mr-1" />
                                Download
                              </Button>
                              {!isCurrentVersion && (
                                <Button
                                  variant="default"
                                  size="sm"
                                  onClick={() => restoreGlbVersion(historyItem)}
                                  disabled={restoringVersion}
                                  className="text-xs h-8 px-3"
                                  title="Restore this version as current"
                                >
                                  {restoringVersion ? (
                                    <Loader2 className="h-3 w-3 mr-1 animate-spin" />
                                  ) : (
                                    <Download className="h-3 w-3 mr-1" />
                                  )}
                                  Restore
                                </Button>
                              )}
                            </div>
                          </div>
                        </div>
                      );
                    });
                  })()}
                </div>
              ) : (
                <div className="text-center py-8">
                  <div className="w-16 h-16 bg-muted rounded-full flex items-center justify-center mx-auto mb-4">
                    <Download className="h-8 w-8 text-muted-foreground" />
                  </div>
                  <h3 className="text-lg font-semibold text-foreground mb-2">
                    No version history yet
                  </h3>
                  <p className="text-sm text-muted-foreground max-w-sm mx-auto">
                    Upload your first GLB file to start building version
                    history. Each upload will create a new version that you can
                    restore later.
                  </p>
                </div>
              )}
            </div>
            <div className="flex justify-end mt-4">
              <Button
                variant="outline"
                size="sm"
                onClick={cleanupGlbHistory}
                className="text-xs"
              >
                Clean Up History
              </Button>
            </div>
          </DialogContent>
        </Dialog>

        {/* Block Delivery Dialog */}
        <Dialog
          open={showDeliverBlockDialog}
          onOpenChange={setShowDeliverBlockDialog}
        >
          <DialogContent className="max-w-md w-full h-fit">
            <DialogHeader>
              <DialogTitle>Fix GLB before delivering</DialogTitle>
              <DialogDescription>
                The GLB must exist and its filename should start with the
                article ID
              </DialogDescription>
            </DialogHeader>
            <div className="space-y-2 text-sm">
              {!asset?.glb_link ? (
                <div className="text-red-600">No GLB is uploaded yet.</div>
              ) : (
                <div>
                  <div className="text-amber-700">
                    Filename mismatch detected.
                  </div>
                  <div>
                    Expected prefix:{" "}
                    <span className="font-mono">
                      {String(asset?.article_id).toLowerCase()}
                    </span>
                  </div>
                  <div>
                    Current file:{" "}
                    <span className="font-mono">
                      {decodeURIComponent(
                        (asset?.glb_link || "").split("/").pop() || ""
                      )}
                    </span>
                  </div>
                </div>
              )}
            </div>
            <div className="flex gap-2 justify-end mt-4">
              <Button
                variant="outline"
                onClick={() => setShowDeliverBlockDialog(false)}
              >
                Close
              </Button>
              {asset && (
                <Button
                  onClick={() => {
                    setShowDeliverBlockDialog(false);
                    setShowUploadDialog(true);
                  }}
                >
                  Upload Correct GLB
                </Button>
              )}
            </div>
          </DialogContent>
        </Dialog>

        {/* Stale GLB Dialog */}
        <Dialog open={showStaleGlbDialog} onOpenChange={setShowStaleGlbDialog}>
          <DialogContent className="max-w-md w-full h-fit">
            <DialogHeader>
              <DialogTitle>Update GLB before delivering</DialogTitle>
              <DialogDescription className="text-sm max-w-sm">
                New feedback exists after your current GLB upload. Please upload
                a new GLB that addresses the latest feedback before marking as
                delivered.
              </DialogDescription>
            </DialogHeader>

            <div className="flex gap-2 justify-end mt-4">
              <Button
                variant="outline"
                onClick={() => setShowStaleGlbDialog(false)}
              >
                Close
              </Button>
              <Button
                onClick={() => {
                  setShowStaleGlbDialog(false);
                  setShowUploadDialog(true);
                }}
              >
                Upload New GLB
              </Button>
            </div>
          </DialogContent>
        </Dialog>

        {/* Notes Dialog */}
        <Dialog open={isNotesDialogOpen} onOpenChange={setIsNotesDialogOpen}>
          <DialogContent className="max-w-2xl max-h-[80vh] flex flex-col">
            <DialogHeader className="flex-shrink-0">
              <DialogTitle className="flex items-center gap-2">
                <StickyNote className="h-5 w-5 text-primary" />
                Notes ({notes.length})
              </DialogTitle>
              <DialogDescription>
                Add and manage notes for this asset. Notes are visible to all
                users.
              </DialogDescription>
            </DialogHeader>

            <div className="flex-1 overflow-y-auto space-y-4">
              {/* Add new note */}
              <div className="space-y-3">
                <Textarea
                  placeholder="Add a new note..."
                  value={newNote}
                  onChange={(e) => setNewNote(e.target.value)}
                  className="min-h-[100px]"
                  rows={4}
                />
                <div className="flex gap-2">
                  <Button
                    onClick={addNote}
                    disabled={!newNote.trim()}
                    className="cursor-pointer"
                  >
                    Add Note
                  </Button>
                  <Button
                    variant="outline"
                    onClick={() => setNewNote("")}
                    className="cursor-pointer"
                  >
                    Clear
                  </Button>
                </div>
              </div>

              {/* Notes list */}
              <div className="space-y-3">
                {notes.length > 0 ? (
                  notes.map((note) => (
                    <Card key={note.id} className="p-4">
                      <div className="space-y-3">
                        {editingNoteId === note.id ? (
                          <div className="space-y-3">
                            <Textarea
                              value={editNoteContent}
                              onChange={(e) =>
                                setEditNoteContent(e.target.value)
                              }
                              className="min-h-[80px]"
                              rows={3}
                            />
                            <div className="flex gap-2">
                              <Button
                                size="sm"
                                onClick={() => updateNote(note.id)}
                                disabled={!editNoteContent.trim()}
                                className="cursor-pointer"
                              >
                                Save
                              </Button>
                              <Button
                                size="sm"
                                variant="outline"
                                onClick={cancelEditingNote}
                                className="cursor-pointer"
                              >
                                Cancel
                              </Button>
                            </div>
                          </div>
                        ) : (
                          <div className="space-y-2">
                            <div className="text-sm text-foreground whitespace-pre-wrap">
                              {note.comment}
                            </div>
                            <div className="flex items-center justify-between text-xs text-muted-foreground">
                              <div className="flex items-center gap-2">
                                <span>{note.profiles?.email || "Unknown"}</span>
                                <span>•</span>
                                <span>
                                  {new Date(
                                    note.created_at
                                  ).toLocaleDateString()}
                                </span>
                                <span>•</span>
                                <span>
                                  {new Date(
                                    note.created_at
                                  ).toLocaleTimeString()}
                                </span>
                              </div>
                              <div className="flex gap-1">
                                <Button
                                  variant="ghost"
                                  size="sm"
                                  onClick={() => startEditingNote(note)}
                                  className="h-6 w-6 p-0 cursor-pointer"
                                >
                                  <Edit className="h-3 w-3" />
                                </Button>
                                <Button
                                  variant="ghost"
                                  size="sm"
                                  onClick={() => deleteNote(note.id)}
                                  className="h-6 w-6 p-0 text-red-500 hover:text-red-700 hover:bg-red-50 cursor-pointer"
                                >
                                  <Trash2 className="h-3 w-3" />
                                </Button>
                              </div>
                            </div>
                          </div>
                        )}
                      </div>
                    </Card>
                  ))
                ) : (
                  <div className="text-center py-8">
                    <StickyNote className="h-12 w-12 text-muted-foreground mx-auto mb-4" />
                    <h3 className="text-lg font-semibold text-foreground mb-2">
                      No notes yet
                    </h3>
                    <p className="text-sm text-muted-foreground">
                      Add your first note to get started
                    </p>
                  </div>
                )}
              </div>
            </div>
          </DialogContent>
        </Dialog>
      </div>
    </>
  );
}<|MERGE_RESOLUTION|>--- conflicted
+++ resolved
@@ -2047,21 +2047,12 @@
                   shadow-softness="1"
                   min-field-of-view="5deg"
                   max-field-of-view="35deg"
-<<<<<<< HEAD
-                  style={{ width: "100%", height: "100%" }}
-                  onLoad={() => {
-                    if (modelViewerRef.current) {
-                      modelViewerRef.current.autoRotate = false;
-                    }
-                  }}
-=======
                   style={{
                     width: "100%",
                     height: "100%",
                     backgroundColor: "#fafafa",
                   }}
                   onLoad={() => {}}
->>>>>>> 6c2126fc
                 >
                   {hotspots.map(
                     (hotspot) =>
