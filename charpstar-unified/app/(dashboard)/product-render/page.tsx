--- conflicted
+++ resolved
@@ -28,7 +28,8 @@
   const [hoverOrbit, setHoverOrbit] = useState<string | null>(null);
   const [pendingModels, setPendingModels] = useState<Set<string>>(new Set());
   const [isDragging, setIsDragging] = useState(false);
-  const [viewerBackgroundColor, setViewerBackgroundColor] = useState<string>('#F8F9FA');
+  const [viewerBackgroundColor, setViewerBackgroundColor] =
+    useState<string>("#F8F9FA");
 
   const getAssetModelName = (asset: any) => {
     const file = (
@@ -110,14 +111,13 @@
     setSelectedModel(asset.product_name);
     setCurrentModelUrl(asset.glb_link);
   };
-
-<<<<<<< HEAD
-=======
-  const handleBackgroundColorChange = (color: string, isTransparent: boolean) => {
-    setViewerBackgroundColor(isTransparent ? 'transparent' : color);
-  };
-
->>>>>>> f6d6e3a2
+  const handleBackgroundColorChange = (
+    color: string,
+    isTransparent: boolean
+  ) => {
+    setViewerBackgroundColor(isTransparent ? "transparent" : color);
+  };
+
   return (
     <div className="h-[calc(100vh-85px)] bg-gradient-to-br from-background via-background to-muted/10">
       <div className="flex h-full gap-4 p-4">
@@ -223,29 +223,26 @@
             </div>
           </div>
 
-          {/* Render Options Card - Enhanced with depth */}
-          <div className="flex-[2] bg-card rounded-xl border border-border/40 shadow-[0_2px_8px_rgba(0,0,0,0.04),0_1px_2px_rgba(0,0,0,0.06)] overflow-hidden">
-            <div className="h-full overflow-y-auto custom-scrollbar">
-              <RenderOptionsPanel
-                modelViewerRef={modelViewerRef}
-                modelFilename={
-                  currentModelUrl
-                    ? currentModelUrl.split("/").pop() || null
-                    : null
-                }
-                selectedVariants={selectedVariants}
-                isModularMode={false}
-                modularViewerRef={undefined}
-                modularConfig={null}
-                sourceGlbUrl={currentModelUrl || null}
-                selectedAssets={selectedAssets}
-                onPreviewOrbitChange={(orbit) => setHoverOrbit(orbit)}
-              />
-            </div>
+          {/* Render Panel - 45% height */}
+          <div className="h-[45%] bg-gray-50">
+            <RenderOptionsPanel
+              modelViewerRef={modelViewerRef}
+              modelFilename={
+                currentModelUrl
+                  ? currentModelUrl.split("/").pop() || null
+                  : null
+              }
+              selectedVariants={selectedVariants}
+              isModularMode={false}
+              modularViewerRef={undefined}
+              modularConfig={null}
+              sourceGlbUrl={currentModelUrl || null}
+              selectedAssets={selectedAssets}
+              onPreviewOrbitChange={(orbit) => setHoverOrbit(orbit)}
+              onBackgroundColorChange={handleBackgroundColorChange}
+            />
           </div>
         </div>
-
-        {/* Middle Column - Saved Packshots (appears when asset selected) */}
 
         {/* Right Column - Asset Library */}
         <div
@@ -264,14 +261,9 @@
                 setIsAssetPanelCollapsed(!isAssetPanelCollapsed)
               }
               selectedAssets={selectedAssets}
-<<<<<<< HEAD
               showCollapseButton={true}
               selectionMode="checkbox"
               onClearSelection={() => setSelectedAssets([])}
-=======
-              onPreviewOrbitChange={(orbit) => setHoverOrbit(orbit)}
-              onBackgroundColorChange={handleBackgroundColorChange}
->>>>>>> f6d6e3a2
             />
           </div>
         </div>
