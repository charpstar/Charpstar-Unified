--- conflicted
+++ resolved
@@ -969,13 +969,9 @@
       const { error: updateError } = await supabase
         .from("onboarding_assets")
         .update({
-<<<<<<< HEAD
           glb_link: result.url, // Use result.url instead of result.file_url
           status: "delivered_by_artist",
-=======
-          glb_link: urlData.publicUrl,
           // Don't change status to delivered_by_artist - let QA handle that
->>>>>>> bb75d1ef
         })
         .eq("id", assetId);
 
@@ -1018,13 +1014,8 @@
             a.id === assetId
               ? {
                   ...a,
-<<<<<<< HEAD
                   glb_link: result.url, // Use result.url instead of result.file_url
                   status: "delivered_by_artist",
-=======
-                  glb_link: urlData.publicUrl,
-                  // Keep existing status - don't change to delivered_by_artist
->>>>>>> bb75d1ef
                 }
               : a
           ),
@@ -1034,7 +1025,7 @@
       });
 
       toast.success("GLB file uploaded successfully! Redirecting to viewer...");
-      
+
       // Redirect to modeler review page
       setTimeout(() => {
         router.push(`/modeler-review/${assetId}`);
