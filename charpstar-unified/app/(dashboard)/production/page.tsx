"use client";

import React, { useState, useEffect } from "react";
import { useRouter, useSearchParams } from "next/navigation";
import {
  Card,
  CardContent,
  CardHeader,
  CardTitle,
  Separator,
} from "@/components/ui/containers";
import { Button } from "@/components/ui/display";
import { Badge, Progress } from "@/components/ui/feedback";
import {
  Tooltip,
  TooltipContent,
  TooltipProvider,
  TooltipTrigger,
} from "@/components/ui/display";
import { Input } from "@/components/ui/inputs";
import {
  Select,
  SelectContent,
  SelectItem,
  SelectTrigger,
  SelectValue,
} from "@/components/ui/inputs";
import {
  Dialog,
  DialogContent,
  DialogDescription,
  DialogFooter,
  DialogHeader,
  DialogTitle,
  DialogTrigger,
} from "@/components/ui/containers";

import { TeamInfoTooltip } from "@/components/production/TeamInfoTooltip";

import { supabase } from "@/lib/supabaseClient";
import {
  CloudUpload,
  TrendingUp,
  Calendar,
  Package,
  Search,
  Building,
  Users,
  ShieldCheck,
  CheckCircle,
  AlertCircle,
  Info,
  Trash2,
} from "lucide-react";
import type { DateRange } from "react-day-picker";
import {
  PieChart,
  Pie,
  Cell,
  ResponsiveContainer,
  Tooltip as RechartsTooltip,
} from "recharts";

interface BatchProgress {
  id: string;
  client: string;
  batch: number;
  totalModels: number;
  completedModels: number;
  startDate: string;
  deadline: string;
  completionPercentage: number;
  unassignedAssets: number;
  statusCounts: {
    in_production: number;
    revisions: number;
    approved: number;
    approved_by_client: number;
  };
  assignedUsers: {
    modelers: Array<{ id: string; email: string; title?: string }>;
    qa: Array<{ id: string; email: string; title?: string }>;
  };
}

interface ModelerProgress {
  id: string;
  email: string;
  name?: string;
  totalAssigned: number;
  completedModels: number;
  inProgressModels: number;
  pendingModels: number;
  revisionModels: number;
  completionPercentage: number;
  assignedBatches: Array<{ client: string; batch: number }>;
  statusCounts: {
    in_production: number;
    revisions: number;
    approved: number;
    approved_by_client: number;
  };
  completionStats: {
    averageHours: number;
    averageDays: number;
    averageMinutes: number;
    totalCompleted: number;
    fastestCompletion: number;
    slowestCompletion: number;
    fastestCompletionMinutes: number;
    slowestCompletionMinutes: number;
    revisionRate: number;
    totalRevisions: number;
  };
}

interface ClientSummary {
  name: string;
  totalBatches: number;
  totalModels: number;
  completedModels: number;
  completionPercentage: number;
  unassignedAssets: number;
  statusCounts: {
    in_production: number;
    revisions: number;
    approved: number;
    approved_by_client: number;
  };
  assignedUsers: {
    modelers: number;
    qa: number;
  };
  averageProgress: number;
  batches: Array<{
    batch: number;
    totalModels: number;
    completionPercentage: number;
    startDate: string;
  }>;
}

interface QAProgress {
  id: string;
  email: string;
  name?: string;
  totalAssigned: number;
  completedReviews: number;
  inProgressReviews: number;
  pendingReviews: number;
  revisionReviews: number;
  completionPercentage: number;
  assignedBatches: Array<{ client: string; batch: number }>;
  statusCounts: {
    in_production: number;
    revisions: number;
    approved: number;
    approved_by_client: number;
  };
  reviewStats: {
    averageReviewTime: number;
    totalReviews: number;
    fastestReview: number;
    slowestReview: number;
    revisionRate: number;
    totalRevisions: number;
  };
  // New fields for enhanced QA statistics
  connectedModelers: Array<{
    id: string;
    email: string;
    name?: string;
    totalAssets: number;
    completedAssets: number;
    inProgressAssets: number;
    pendingAssets: number;
    revisionAssets: number;
    completionPercentage: number;
    clients: string[];
  }>;
  totalModelers: number;
  totalModelerAssets: number;
  totalModelerCompleted: number;
  modelerCompletionRate: number;
  // Chart data for the last 7 days
  chartData: Array<{
    date: string;
    reviewed: number;
    approved: number;
  }>;
  // Date range for chart data
  chartDateRange: DateRange;
}

// Helper function to check if deadline is overdue

export default function ProductionDashboard() {
  const router = useRouter();
  const searchParams = useSearchParams();
  const [clients, setClients] = useState<ClientSummary[]>([]);
  const [filteredClients, setFilteredClients] = useState<ClientSummary[]>([]);
  const [batches, setBatches] = useState<BatchProgress[]>([]);
  const [filteredBatches, setFilteredBatches] = useState<BatchProgress[]>([]);
  const [modelers, setModelers] = useState<ModelerProgress[]>([]);
  const [filteredModelers, setFilteredModelers] = useState<ModelerProgress[]>(
    []
  );
  const [qaUsers, setQAUsers] = useState<QAProgress[]>([]);
  const [filteredQAUsers, setFilteredQAUsers] = useState<QAProgress[]>([]);
  const [loading, setLoading] = useState(true);
  // eslint-disable-next-line @typescript-eslint/no-unused-vars
  const [loadingStates, setLoadingStates] = useState({
    clients: false,
    batches: false,
    modelers: false,
    qa: false,
    fetchingData: false,
  });
  // eslint-disable-next-line @typescript-eslint/no-unused-vars
  const [chartLoadingStates, setChartLoadingStates] = useState<
    Record<string, boolean>
  >({});

  const [deletingBatch, setDeletingBatch] = useState<string | null>(null);
  const [deleteDialogOpen, setDeleteDialogOpen] = useState<{
    client: string;
    batch: number;
  } | null>(null);

  // Pagination state
  const [currentPage, setCurrentPage] = useState(1);
  const [itemsPerPage] = useState(12); // Show 12 items per page

  // Cache for data to avoid refetching
  const [dataCache, setDataCache] = useState<{
    assets: any[] | null;
    assetAssignments: any[] | null;
    profiles: any[] | null;
    lastFetched: number | null;
    viewMode: string | null;
    page: number | null;
  }>({
    assets: null,
    assetAssignments: null,
    profiles: null,
    lastFetched: null,
    viewMode: null,
    page: null,
  });

  // Cache duration (2 minutes for better performance)
  const CACHE_DURATION = 2 * 60 * 1000;

  // Get state from URL params with defaults
  const searchTerm = searchParams.get("search") || "";
  const clientFilter = searchParams.get("client") || "all";
  const sortBy = searchParams.get("sort") || "";

  // Get view mode from URL params, default to "clients"
  const viewMode =
    (searchParams.get("view") as "clients" | "batches" | "modelers" | "qa") ||
    "clients";

  // Get selected client from URL params
  const selectedClient = searchParams.get("client") || null;

  // Function to invalidate cache when data changes

  // Function to handle view mode changes and update URL
  const handleViewModeChange = (
    newViewMode: "clients" | "batches" | "modelers" | "qa"
  ) => {
    const params = new URLSearchParams(searchParams.toString());
    params.set("view", newViewMode);
    // Clear client selection when changing view modes
    if (newViewMode !== "batches") {
      params.delete("client");
    }
    router.push(`/production?${params.toString()}`);
  };

  // Function to handle client selection and show batches
  const handleClientSelect = (clientName: string) => {
    const params = new URLSearchParams(searchParams.toString());
    params.set("view", "batches");
    params.set("client", clientName);
    router.push(`/production?${params.toString()}`);
  };

  // Function to go back to clients view
  const handleBackToClients = () => {
    const params = new URLSearchParams(searchParams.toString());
    params.set("view", "clients");
    params.delete("client");
    router.push(`/production?${params.toString()}`);
  };

  // Function to handle search term changes and update URL
  const handleSearchChange = (newSearchTerm: string) => {
    const params = new URLSearchParams(searchParams.toString());
    if (newSearchTerm) {
      params.set("search", newSearchTerm);
    } else {
      params.delete("search");
    }
    router.push(`/production?${params.toString()}`);
  };

  // Function to handle client filter changes and update URL
  const handleClientFilterChange = (newClientFilter: string) => {
    const params = new URLSearchParams(searchParams.toString());
    if (newClientFilter !== "all") {
      params.set("client", newClientFilter);
    } else {
      params.delete("client");
    }
    router.push(`/production?${params.toString()}`);
  };

  // Function to handle sort changes and update URL
  const handleSortChange = (newSortBy: string) => {
    const params = new URLSearchParams(searchParams.toString());
    params.set("sort", newSortBy);
    router.push(`/production?${params.toString()}`);
  };

  useEffect(() => {
    document.title = "CharpstAR Platform - Production Dashboard";
  }, []);

  // Check if cached data is still valid for current view and page
  const isCacheValid = () => {
    return (
      dataCache.lastFetched &&
      Date.now() - dataCache.lastFetched < CACHE_DURATION &&
      dataCache.viewMode === viewMode &&
      dataCache.page === currentPage &&
      dataCache.assets &&
      (viewMode === "clients" || dataCache.assetAssignments) &&
      (viewMode === "clients" || viewMode === "batches" || dataCache.profiles)
    );
  };

  // Fetch only the data needed for the current view mode
  const fetchDataForViewMode = async () => {
    try {
      setLoadingStates((prev) => ({ ...prev, fetchingData: true }));

      const queries = [];

      // Always need basic asset data for all views - with pagination
      const from = (currentPage - 1) * itemsPerPage;
      const to = from + itemsPerPage - 1;

      queries.push(
        supabase
          .from("onboarding_assets")
          .select(
            `
            id,
            client,
            batch,
            status,
            created_at,
            delivery_date,
            revision_count
          `
          )
          .range(from, to)
          .order("created_at", { ascending: false })
      );

      // Only fetch assignments if needed for current view
      if (
        viewMode === "batches" ||
        viewMode === "modelers" ||
        viewMode === "qa"
      ) {
        queries.push(
          supabase.from("asset_assignments").select(`
            user_id,
            role,
            asset_id,
            start_time,
            end_time,
            onboarding_assets!inner(client, batch, status, revision_count)
          `)
        );
      }

      // Only fetch profiles if needed for current view
      if (viewMode === "modelers" || viewMode === "qa") {
        queries.push(
          supabase.from("profiles").select("id, email, title, role")
        );
      }

      const results = await Promise.all(queries);
      const [assetResult, assignmentResult, profileResult] = results;

      if (assetResult.error) throw assetResult.error;
      if (assignmentResult?.error) throw assignmentResult.error;
      if (profileResult?.error) throw profileResult.error;

      const data = {
        assetData: assetResult.data || [],
        assetAssignments: assignmentResult?.data || [],
        profiles: profileResult?.data || [],
      };

      // Update cache
      setDataCache({
        assets: data.assetData,
        assetAssignments: data.assetAssignments,
        profiles: data.profiles,
        lastFetched: Date.now(),
        viewMode: viewMode,
        page: currentPage,
      });

      return data;
    } catch (error) {
      console.error("Error fetching data:", error);
      throw error;
    } finally {
      setLoadingStates((prev) => ({ ...prev, fetchingData: false }));
    }
  };

  useEffect(() => {
    const initializeData = async () => {
      try {
        let data;

        // Check if we have cached data for this view mode
        const hasCachedData =
          dataCache.assets &&
          (viewMode === "clients" || dataCache.assetAssignments) &&
          (viewMode === "clients" ||
            viewMode === "batches" ||
            dataCache.profiles);

        if (hasCachedData && isCacheValid()) {
          // Use cached data
          data = {
            assetData: dataCache.assets!,
            assetAssignments: dataCache.assetAssignments || [],
            profiles: dataCache.profiles || [],
          };
        } else {
          // Fetch fresh data for current view mode
          data = await fetchDataForViewMode();
        }

        // Process data based on current view mode
        await processDataForViewMode(data);
      } catch (error) {
        console.error("Error initializing data:", error);
      } finally {
        setLoading(false);
      }
    };

    initializeData();
  }, [viewMode, currentPage]);

  // Process cached data for different view modes - only load what's needed
  const processDataForViewMode = async (data: {
    assetData: any[];
    assetAssignments: any[];
    profiles: any[];
  }) => {
    if (viewMode === "clients") {
      await processClientData(data);
    } else if (viewMode === "batches") {
      await processBatchData(data);
    } else if (viewMode === "modelers") {
      await processModelerData(data);
    } else if (viewMode === "qa") {
      await processQAData(data);
    }
  };

  // Optimized client data processing using cached data
  const processClientData = async (data: {
    assetData: any[];
    assetAssignments: any[];
    profiles: any[];
  }) => {
    try {
      setLoadingStates((prev) => ({ ...prev, clients: true }));
      const { assetData, assetAssignments } = data;

      // Group assets by client
      const clientMap = new Map<string, ClientSummary>();

      // First pass: count models and collect unique batches
      const clientBatches = new Map<string, Set<number>>();

      assetData.forEach((asset) => {
        const clientName = asset.client;
        const batchNumber = asset.batch || 1;

        if (!clientMap.has(clientName)) {
          clientMap.set(clientName, {
            name: clientName,
            totalBatches: 0,
            totalModels: 0,
            completedModels: 0,
            completionPercentage: 0,
            unassignedAssets: 0,
            statusCounts: {
              in_production: 0,
              revisions: 0,
              approved: 0,
              approved_by_client: 0,
            },
            assignedUsers: {
              modelers: 0,
              qa: 0,
            },
            averageProgress: 0,
            batches: [],
          });

          // Initialize batch tracking for this client
          clientBatches.set(clientName, new Set());
        }

        const client = clientMap.get(clientName)!;
        client.totalModels++;

        // Track unique batches for this client
        const clientBatchSet = clientBatches.get(clientName)!;
        clientBatchSet.add(batchNumber);

        // Count status
        const status = asset.status || "in_production";
        if (status in client.statusCounts) {
          client.statusCounts[status as keyof typeof client.statusCounts]++;
        }

        if (status === "approved" || status === "approved_by_client") {
          client.completedModels++;
        }
      });

      // Second pass: update totalBatches and populate batches array
      clientMap.forEach((client, clientName) => {
        const batchSet = clientBatches.get(clientName)!;
        client.totalBatches = batchSet.size;

        // Populate batches array with batch information
        client.batches = Array.from(batchSet).map((batchNum) => {
          const batchAssets = assetData.filter(
            (asset) =>
              asset.client === clientName && (asset.batch || 1) === batchNum
          );
          const completedCount = batchAssets.filter(
            (asset) =>
              asset.status === "approved" ||
              asset.status === "approved_by_client"
          ).length;

          return {
            batch: batchNum,
            totalModels: batchAssets.length,
            completionPercentage:
              batchAssets.length > 0
                ? Math.round((completedCount / batchAssets.length) * 100)
                : 0,
            startDate: batchAssets[0]?.created_at || new Date().toISOString(),
          };
        });
      });

      // Calculate unassigned assets for each client
      const modelerAssignments = assetAssignments.filter(
        (a) => a.role === "modeler"
      );
      const assignedAssetIds = new Set(
        modelerAssignments.map((assignment) => assignment.asset_id) || []
      );

      // Calculate completion percentages and other stats
      const clientsArray = Array.from(clientMap.values()).map((client) => {
        // Count unassigned assets for this client
        const clientAssets = assetData.filter(
          (asset) => asset.client === client.name
        );

        const unassignedCount = clientAssets.filter(
          (asset) => !assignedAssetIds.has(asset.id)
        ).length;

        // Count assigned users for this client
        const clientModelerAssignments = modelerAssignments.filter(
          (assignment) => {
            const asset = assignment.onboarding_assets as any;
            return asset && asset.client === client.name;
          }
        );

        const clientQAAssignments = assetAssignments.filter((assignment) => {
          const asset = assignment.onboarding_assets as any;
          return (
            asset && asset.client === client.name && assignment.role === "qa"
          );
        });

        const uniqueModelers = new Set(
          clientModelerAssignments.map((a) => a.user_id)
        ).size;
        const uniqueQAUsers = new Set(clientQAAssignments.map((a) => a.user_id))
          .size;

        return {
          ...client,
          completionPercentage:
            client.totalModels > 0
              ? Math.round((client.completedModels / client.totalModels) * 100)
              : 0,
          unassignedAssets: unassignedCount,
          assignedUsers: {
            modelers: uniqueModelers,
            qa: uniqueQAUsers,
          },
        };
      });

      setClients(clientsArray);
      setFilteredClients(clientsArray);

      // Also process modeler and QA data in parallel
      await Promise.all([processModelerData(data), processQAData(data)]);
    } catch (error) {
      console.error("Error processing client data:", error);
    } finally {
      setLoadingStates((prev) => ({ ...prev, clients: false }));
    }
  };

  // Optimized batch data processing using cached data
  const processBatchData = async (data: {
    assetData: any[];
    assetAssignments: any[];
    profiles: any[];
  }) => {
    try {
      setLoadingStates((prev) => ({ ...prev, batches: true }));
      const { assetData, assetAssignments } = data;

      // Group by client and batch
      const batchMap = new Map<string, BatchProgress>();

      assetData.forEach((asset) => {
        const client = asset.client;
        const batch = asset.batch || 1;
        const batchKey = `${client}-${batch}`;

        if (!batchMap.has(batchKey)) {
          batchMap.set(batchKey, {
            id: batchKey,
            client,
            batch,
            totalModels: 0,
            completedModels: 0,
            startDate: asset.created_at || new Date().toISOString(),
            deadline: asset.delivery_date || new Date().toISOString(),
            completionPercentage: 0,
            unassignedAssets: 0,
            statusCounts: {
              in_production: 0,
              revisions: 0,
              approved: 0,
              approved_by_client: 0,
            },
            assignedUsers: {
              modelers: [],
              qa: [],
            },
          });
        }

        const batchProgress = batchMap.get(batchKey)!;
        batchProgress.totalModels++;

        // Count by status
        if (asset.status) {
          if (asset.status in batchProgress.statusCounts) {
            batchProgress.statusCounts[
              asset.status as keyof typeof batchProgress.statusCounts
            ]++;
          }
        }

        // Count completed models
        if (
          asset.status === "approved" ||
          asset.status === "approved_by_client"
        ) {
          batchProgress.completedModels++;
        }
      });

      // Calculate unassigned assets for each batch
      const modelerAssignments = assetAssignments.filter(
        (a) => a.role === "modeler"
      );
      const assignedAssetIds = new Set(
        modelerAssignments.map((assignment) => assignment.asset_id) || []
      );

      // Calculate completion percentages and format dates
      const batchesArray = Array.from(batchMap.values()).map((batch) => {
        // Count unassigned assets for this batch
        const batchAssets = assetData.filter(
          (asset) =>
            asset.client === batch.client && asset.batch === batch.batch
        );

        const unassignedCount = batchAssets.filter(
          (asset) => !assignedAssetIds.has(asset.id)
        ).length;

        return {
          ...batch,
          completionPercentage:
            batch.totalModels > 0
              ? Math.round((batch.completedModels / batch.totalModels) * 100)
              : 0,
          startDate: new Date(batch.startDate).toLocaleDateString(),
          deadline: new Date(batch.deadline).toLocaleDateString(),
          unassignedAssets: unassignedCount,
        };
      });

      setBatches(batchesArray);
      setFilteredBatches(batchesArray);

      // Also process modeler and QA data in parallel
      await Promise.all([processModelerData(data), processQAData(data)]);
    } catch (error) {
      console.error("Error processing batch data:", error);
    } finally {
      setLoadingStates((prev) => ({ ...prev, batches: false }));
    }
  };

  // Optimized modeler data processing using cached data
  const processModelerData = async (data: {
    assetData: any[];
    assetAssignments: any[];
    profiles: any[];
  }) => {
    try {
      setLoadingStates((prev) => ({ ...prev, modelers: true }));
      const { assetAssignments, profiles } = data;

      // Get modelers from profiles
      const modelerDetails = profiles.filter((p) => p.role === "modeler");

      // Filter modeler assignments
      const modelerAssignments = assetAssignments.filter(
        (a) => a.role === "modeler"
      );

      // Create modeler progress map
      const modelerMap = new Map<string, ModelerProgress>();

      // Initialize all modelers
      modelerDetails.forEach((modeler) => {
        modelerMap.set(modeler.id, {
          id: modeler.id,
          email: modeler.email,
          name: modeler.title,
          totalAssigned: 0,
          completedModels: 0,
          inProgressModels: 0,
          pendingModels: 0,
          revisionModels: 0,
          completionPercentage: 0,
          assignedBatches: [],
          statusCounts: {
            in_production: 0,
            revisions: 0,
            approved: 0,
            approved_by_client: 0,
          },
          completionStats: {
            averageHours: 0,
            averageDays: 0,
            averageMinutes: 0,
            totalCompleted: 0,
            fastestCompletion: 0,
            slowestCompletion: 0,
            fastestCompletionMinutes: 0,
            slowestCompletionMinutes: 0,
            revisionRate: 0,
            totalRevisions: 0,
          },
        });
      });

      // Process assignments
      modelerAssignments.forEach((assignment) => {
        const modeler = modelerMap.get(assignment.user_id);
        if (!modeler) return;

        const asset = assignment.onboarding_assets as any;
        if (!asset) return;

        modeler.totalAssigned++;

        // Count by status
        if (asset.status) {
          if (asset.status in modeler.statusCounts) {
            modeler.statusCounts[
              asset.status as keyof typeof modeler.statusCounts
            ]++;
          }
        }

        // Count by category
        if (
          asset.status === "approved" ||
          asset.status === "approved_by_client"
        ) {
          modeler.completedModels++;
        } else if (asset.status === "in_production") {
          modeler.inProgressModels++;
        } else if (asset.status === "revisions") {
          modeler.revisionModels++;
        } else if (!asset.status || asset.status === "not_started") {
          modeler.pendingModels++;
        }

        // Calculate completion percentage
        modeler.completionPercentage =
          modeler.totalAssigned > 0
            ? Math.round(
                (modeler.completedModels / modeler.totalAssigned) * 100
              )
            : 0;
      });

      const modelersArray = Array.from(modelerMap.values());
      setModelers(modelersArray);
      setFilteredModelers(modelersArray);
    } catch (error) {
      console.error("Error processing modeler data:", error);
    } finally {
      setLoadingStates((prev) => ({ ...prev, modelers: false }));
    }
  };

  // Optimized QA data processing using cached data
  const processQAData = async (data: {
    assetData: any[];
    assetAssignments: any[];
    profiles: any[];
  }) => {
    try {
      setLoadingStates((prev) => ({ ...prev, qa: true }));
      const { assetAssignments, profiles } = data;

      // Get QA users from profiles
      const qaDetails = profiles.filter((p) => p.role === "qa");

      // Filter QA assignments
      const qaAssignments = assetAssignments.filter((a) => a.role === "qa");

      // Create QA progress map
      const qaMap = new Map<string, QAProgress>();

      // Initialize all QA users
      qaDetails.forEach((qa) => {
        qaMap.set(qa.id, {
          id: qa.id,
          email: qa.email,
          name: qa.title,
          totalAssigned: 0,
          completedReviews: 0,
          inProgressReviews: 0,
          pendingReviews: 0,
          revisionReviews: 0,
          completionPercentage: 0,
          assignedBatches: [],
          statusCounts: {
            in_production: 0,
            revisions: 0,
            approved: 0,
            approved_by_client: 0,
          },
          reviewStats: {
            averageReviewTime: 0,
            totalReviews: 0,
            fastestReview: 0,
            slowestReview: 0,
            revisionRate: 0,
            totalRevisions: 0,
          },
          connectedModelers: [],
          totalModelers: 0,
          totalModelerAssets: 0,
          totalModelerCompleted: 0,
          modelerCompletionRate: 0,
          chartData: [],
          chartDateRange: {
            from: new Date(Date.now() - 6 * 24 * 60 * 60 * 1000),
            to: new Date(),
          },
        });
      });

      // Process assignments
      qaAssignments.forEach((assignment) => {
        const qaUser = qaMap.get(assignment.user_id);
        if (!qaUser) return;

        const asset = assignment.onboarding_assets as any;
        if (!asset) return;

        qaUser.totalAssigned++;

        // Count by status
        if (asset.status) {
          if (asset.status in qaUser.statusCounts) {
            qaUser.statusCounts[
              asset.status as keyof typeof qaUser.statusCounts
            ]++;
          }
        }

        // Count by category
        if (
          asset.status === "approved" ||
          asset.status === "approved_by_client"
        ) {
          qaUser.completedReviews++;
        } else if (asset.status === "in_production") {
          qaUser.inProgressReviews++;
        } else if (asset.status === "revisions") {
          qaUser.revisionReviews++;
        } else if (!asset.status || asset.status === "not_started") {
          qaUser.pendingReviews++;
        }

        // Calculate completion percentage
        qaUser.completionPercentage =
          qaUser.totalAssigned > 0
            ? Math.round((qaUser.completedReviews / qaUser.totalAssigned) * 100)
            : 0;
      });

      const qaArray = Array.from(qaMap.values());
      setQAUsers(qaArray);
      setFilteredQAUsers(qaArray);
    } catch (error) {
      console.error("Error processing QA data:", error);
    } finally {
      setLoadingStates((prev) => ({ ...prev, qa: false }));
    }
  };

  const fetchBatchProgress = async () => {
    try {
      setLoading(true);

      // Get all assets with batch information
      const { data: assetData, error: assetError } = await supabase
        .from("onboarding_assets")
        .select("id, client, batch, created_at, status, delivery_date")
        .order("client");

      if (assetError) throw assetError;

      // Group by client and batch
      const batchMap = new Map<string, BatchProgress>();

      assetData?.forEach((asset) => {
        const client = asset.client;
        const batch = asset.batch || 1;
        const batchKey = `${client}-${batch}`;

        if (!batchMap.has(batchKey)) {
          batchMap.set(batchKey, {
            id: batchKey,
            client,
            batch,
            totalModels: 0,
            completedModels: 0,
            startDate: asset.created_at || new Date().toISOString(),
            deadline: asset.delivery_date || new Date().toISOString(),
            completionPercentage: 0,
            unassignedAssets: 0,
            statusCounts: {
              in_production: 0,
              revisions: 0,
              approved: 0,
              approved_by_client: 0,
            },
            assignedUsers: {
              modelers: [],
              qa: [],
            },
          });
        }

        const batchProgress = batchMap.get(batchKey)!;
        batchProgress.totalModels++;

        // Count by status
        if (asset.status) {
          if (asset.status in batchProgress.statusCounts) {
            batchProgress.statusCounts[
              asset.status as keyof typeof batchProgress.statusCounts
            ]++;
          }
        }

        // Count completed models (approved + approved_by_client)
        if (
          asset.status === "approved" ||
          asset.status === "approved_by_client"
        ) {
          batchProgress.completedModels++;
        }
      });

      // Get assigned users for each batch from the asset assignments table
      const { data: assetAssignmentsData, error: assetAssignmentsError } =
        await supabase
          .from("asset_assignments")
          .select(
            `
            user_id,
            role,
            asset_id,
            onboarding_assets!inner(client, batch)
          `
          )
          .eq("role", "modeler");

      if (assetAssignmentsError) {
        console.error(
          "Error fetching asset assignments:",
          assetAssignmentsError
        );
      }

      // Get user details for assigned users
      const assignedUserIds = assetAssignmentsData?.map((a) => a.user_id) || [];
      let userDetails: any[] = [];

      if (assignedUserIds.length > 0) {
        const { data: userDetailsData, error: userDetailsError } =
          await supabase
            .from("profiles")
            .select("id, email, title")
            .in("id", assignedUserIds);

        if (userDetailsError) {
          console.error("Error fetching user details:", userDetailsError);
        } else {
          userDetails = userDetailsData || [];
        }
      }

      // Create a map of user details by ID
      const userDetailsMap = new Map(
        userDetails.map((user) => [user.id, user])
      );

      // Group assigned users by client and batch with assignment counts
      const batchUsersMap = new Map<string, { modelers: any[]; qa: any[] }>();

      // First, create a map to count assignments per user per batch
      const userAssignmentCounts = new Map<
        string,
        Map<string, { modeler: number; qa: number }>
      >();

      assetAssignmentsData?.forEach((assignment) => {
        const asset = assignment.onboarding_assets as any;
        if (assignment.role === "modeler" || assignment.role === "qa") {
          const batchKey = `${asset.client}-${asset.batch}`;
          const userId = assignment.user_id;

          if (!userAssignmentCounts.has(batchKey)) {
            userAssignmentCounts.set(batchKey, new Map());
          }

          const batchUserCounts = userAssignmentCounts.get(batchKey)!;
          if (!batchUserCounts.has(userId)) {
            batchUserCounts.set(userId, { modeler: 0, qa: 0 });
          }

          const userCounts = batchUserCounts.get(userId)!;
          if (assignment.role === "modeler") {
            userCounts.modeler++;
          } else if (assignment.role === "qa") {
            userCounts.qa++;
          }
        }
      });

      // Now create the final user lists with counts
      userAssignmentCounts.forEach((batchUserCounts, batchKey) => {
        if (!batchUsersMap.has(batchKey)) {
          batchUsersMap.set(batchKey, {
            modelers: [],
            qa: [],
          });
        }

        const batchUsers = batchUsersMap.get(batchKey)!;

        batchUserCounts.forEach((counts, userId) => {
          const userDetail = userDetailsMap.get(userId);
          const userInfo = {
            id: userId,
            email: userDetail?.email || "",
            title: userDetail?.title || "",
            assignmentCount: counts.modeler + counts.qa, // Total assignments for this user
          };

          if (counts.modeler > 0) {
            batchUsers.modelers.push({
              ...userInfo,
              modelerCount: counts.modeler,
            });
          }

          if (counts.qa > 0) {
            batchUsers.qa.push({
              ...userInfo,
              qaCount: counts.qa,
            });
          }
        });
      });

      // Get asset assignments to calculate unassigned assets
      const { data: assetAssignments, error: assignmentsError } = await supabase
        .from("asset_assignments")
        .select("asset_id")
        .eq("role", "modeler");

      if (assignmentsError) {
        console.error("Error fetching asset assignments:", assignmentsError);
      }

      // Calculate unassigned assets for each batch
      const assignedAssetIds = new Set(
        assetAssignments?.map((assignment) => assignment.asset_id) || []
      );

      // Calculate completion percentages and format dates
      const batchesArray = Array.from(batchMap.values()).map((batch) => {
        const batchKey = `${batch.client}-${batch.batch}`;
        const assignedUsers = batchUsersMap.get(batchKey) || {
          modelers: [],
          qa: [],
        };

        // Count unassigned assets for this batch
        const batchAssets =
          assetData?.filter(
            (asset) =>
              asset.client === batch.client && asset.batch === batch.batch
          ) || [];

        const unassignedCount = batchAssets.filter(
          (asset) => !assignedAssetIds.has(asset.id)
        ).length;

        return {
          ...batch,
          id: batchKey, // Add a unique identifier for stable sorting
          completionPercentage:
            batch.totalModels > 0
              ? Math.round((batch.completedModels / batch.totalModels) * 100)
              : 0,
          startDate: new Date(batch.startDate).toLocaleDateString(),
          deadline: new Date(batch.deadline).toLocaleDateString(),
          unassignedAssets: unassignedCount,
          assignedUsers,
        };
      });

      setBatches(batchesArray);
      setFilteredBatches(batchesArray);

      // Fetch modeler data
      await fetchModelerProgress(assetData || []);
    } catch {
      console.error("Error fetching client progress");
    } finally {
      setLoading(false);
    }
  };

  // eslint-disable-next-line @typescript-eslint/no-unused-vars
  const fetchModelerProgress = async (assetData: any[]) => {
    try {
      // Get modelers from profiles table - limit for performance
      const { data: modelerDetails, error: userError } = await supabase
        .from("profiles")
        .select("id, email, title")
        .eq("role", "modeler")
        .limit(50); // Limit to first 50 modelers for performance

      if (userError) {
        console.error("Error fetching modeler details:", userError);
        return;
      }

      // Get all individual asset assignments for modelers
      const { data: assetAssignments, error: assignmentsError } = await supabase
        .from("asset_assignments")
        .select(
          `
            user_id,
            asset_id,
            onboarding_assets!inner(client, batch, status)
          `
        )
        .eq("role", "modeler");

      if (assignmentsError) {
        console.error("Error fetching asset assignments:", assignmentsError);
        return;
      }

      // Create modeler progress map
      const modelerMap = new Map<string, ModelerProgress>();

      // Initialize all modelers (even those without assignments)
      modelerDetails?.forEach((modeler) => {
        modelerMap.set(modeler.id, {
          id: modeler.id,
          email: modeler.email,
          name: modeler.title,
          totalAssigned: 0,
          completedModels: 0,
          inProgressModels: 0,
          pendingModels: 0,
          revisionModels: 0,
          completionPercentage: 0,
          assignedBatches: [],
          statusCounts: {
            in_production: 0,
            revisions: 0,
            approved: 0,
            approved_by_client: 0,
          },
          completionStats: {
            averageHours: 0,
            averageDays: 0,
            averageMinutes: 0,
            totalCompleted: 0,
            fastestCompletion: 0,
            slowestCompletion: 0,
            fastestCompletionMinutes: 0,
            slowestCompletionMinutes: 0,
            revisionRate: 0,
            totalRevisions: 0,
          },
        });
      });

      // Process individual asset assignments
      assetAssignments?.forEach((assignment) => {
        const modeler = modelerMap.get(assignment.user_id);
        if (!modeler) return;

        const asset = assignment.onboarding_assets as any;
        if (!asset) return;

        // Add to assigned batches (avoid duplicates)
        const batchKey = `${asset.client}-${asset.batch}`;
        const existingBatch = modeler.assignedBatches.find(
          (b) => `${b.client}-${b.batch}` === batchKey
        );
        if (!existingBatch) {
          modeler.assignedBatches.push({
            client: asset.client,
            batch: asset.batch,
          });
        }

        // Count this asset
        modeler.totalAssigned++;

        // Count by status
        if (asset.status) {
          if (asset.status in modeler.statusCounts) {
            modeler.statusCounts[
              asset.status as keyof typeof modeler.statusCounts
            ]++;
          }
        }

        // Count by category
        if (
          asset.status === "approved" ||
          asset.status === "approved_by_client"
        ) {
          modeler.completedModels++;
        } else if (asset.status === "in_production") {
          modeler.inProgressModels++;
        } else if (asset.status === "revisions") {
          modeler.revisionModels++;
        } else if (!asset.status || asset.status === "not_started") {
          modeler.pendingModels++;
        }
      });

      // Fetch completion statistics for each modeler
      for (const modeler of modelerMap.values()) {
        try {
          const { data: completionData, error: completionError } =
            await supabase
              .from("asset_assignments")
              .select(
                `
              start_time,
              end_time,
              asset_id,
              onboarding_assets!inner(status, revision_count)
            `
              )
              .eq("user_id", modeler.id)
              .eq("role", "modeler")
              .not("end_time", "is", null);

          if (!completionError && completionData && completionData.length > 0) {
            const completionTimes = completionData.map((assignment) => {
              const start = new Date(assignment.start_time);
              const end = new Date(assignment.end_time);
              return (end.getTime() - start.getTime()) / (1000 * 60 * 60); // hours
            });

            // Calculate revision stats
            const revisionData = completionData.map((assignment) => {
              const asset = assignment.onboarding_assets as any;
              return {
                status: asset.status,
                revisionCount: asset.revision_count || 0,
              };
            });

            const totalRevisions = revisionData.reduce(
              (sum, item) => sum + item.revisionCount,
              0
            );
            const revisionRate =
              completionTimes.length > 0
                ? (totalRevisions / completionTimes.length) * 100
                : 0;

            const totalHours = completionTimes.reduce(
              (sum, time) => sum + time,
              0
            );
            const avgHours = totalHours / completionTimes.length;
            const fastest = Math.min(...completionTimes);
            const slowest = Math.max(...completionTimes);

            modeler.completionStats = {
              averageHours: Math.round(avgHours * 100) / 100,
              averageDays: Math.round((avgHours / 24) * 100) / 100,
              averageMinutes: Math.round(avgHours * 60),
              totalCompleted: completionTimes.length,
              fastestCompletion: Math.round(fastest * 100) / 100,
              slowestCompletion: Math.round(slowest * 100) / 100,
              fastestCompletionMinutes: Math.round(fastest * 60),
              slowestCompletionMinutes: Math.round(slowest * 60),
              revisionRate: Math.round(revisionRate * 100) / 100,
              totalRevisions,
            };
          }
        } catch (error) {
          console.error(
            `Error fetching completion stats for modeler ${modeler.id}:`,
            error
          );
        }
      }

      // Calculate completion percentages
      modelerMap.forEach((modeler) => {
        // Only count approved and approved_by_client as completed for percentage calculation
        const completedCount =
          modeler.statusCounts.approved +
          modeler.statusCounts.approved_by_client;
        modeler.completionPercentage =
          modeler.totalAssigned > 0
            ? Math.round((completedCount / modeler.totalAssigned) * 100)
            : 0;
      });

      const modelersArray = Array.from(modelerMap.values());
      setModelers(modelersArray);
      setFilteredModelers(modelersArray);
    } catch (error) {
      console.error("Error fetching modeler progress:", error);
    }
  };

  // Fetch QA progress data - optimized for performance
<<<<<<< HEAD
  //eslint-disable-next-line
  const fetchQAProgress = async () => {
    try {
      // Get only basic QA user info first
      const { data: qaDetails, error: userError } = await supabase
        .from("profiles")
        .select("id, email, title")
        .eq("role", "qa")
        .limit(20); // Limit to first 20 QA users for performance

      if (userError) {
        console.error("Error fetching QA details:", userError);
        return;
      }

      // Get all individual asset assignments for QA users
      const { data: assetAssignments, error: assignmentsError } = await supabase
        .from("asset_assignments")
        .select(
          `
            user_id,
            asset_id,
            onboarding_assets!inner(client, batch, status)
          `
        )
        .eq("role", "qa");

      if (assignmentsError) {
        console.error("Error fetching QA asset assignments:", assignmentsError);
        return;
      }

      // Create QA progress map
      const qaMap = new Map<string, QAProgress>();

      // Initialize all QA users (even those without assignments)
      qaDetails?.forEach((qa) => {
        qaMap.set(qa.id, {
          id: qa.id,
          email: qa.email,
          name: qa.title,
          totalAssigned: 0,
          completedReviews: 0,
          inProgressReviews: 0,
          pendingReviews: 0,
          revisionReviews: 0,
          completionPercentage: 0,
          assignedBatches: [],
          statusCounts: {
            in_production: 0,
            revisions: 0,
            approved: 0,
            approved_by_client: 0,
          },
          reviewStats: {
            averageReviewTime: 0,
            totalReviews: 0,
            fastestReview: 0,
            slowestReview: 0,
            revisionRate: 0,
            totalRevisions: 0,
          },
          // Initialize new fields
          connectedModelers: [],
          totalModelers: 0,
          totalModelerAssets: 0,
          totalModelerCompleted: 0,
          modelerCompletionRate: 0,
          chartData: [],
          chartDateRange: {
            from: new Date(Date.now() - 6 * 24 * 60 * 60 * 1000), // 7 days ago
            to: new Date(), // today
          },
        });
      });

      // Process individual asset assignments
      assetAssignments?.forEach((assignment) => {
        const qaUser = qaMap.get(assignment.user_id);
        if (!qaUser) return;

        const asset = assignment.onboarding_assets as any;
        if (!asset) return;

        // Add to assigned batches (avoid duplicates)
        const batchKey = `${asset.client}-${asset.batch}`;
        const existingBatch = qaUser.assignedBatches.find(
          (b) => `${b.client}-${b.batch}` === batchKey
        );
        if (!existingBatch) {
          qaUser.assignedBatches.push({
            client: asset.client,
            batch: asset.batch,
          });
        }

        // Count this asset
        qaUser.totalAssigned++;

        // Count by status
        if (asset.status) {
          if (asset.status in qaUser.statusCounts) {
            qaUser.statusCounts[
              asset.status as keyof typeof qaUser.statusCounts
            ]++;
          }
        }

        // Count by category
        if (
          asset.status === "approved" ||
          asset.status === "approved_by_client"
        ) {
          qaUser.completedReviews++;
        } else if (asset.status === "revisions") {
          qaUser.revisionReviews++;
        } else if (!asset.status || asset.status === "not_started") {
          qaUser.pendingReviews++;
        }
      });

      // Calculate completion percentages
      qaMap.forEach((qaUser) => {
        qaUser.completionPercentage =
          qaUser.totalAssigned > 0
            ? Math.round((qaUser.completedReviews / qaUser.totalAssigned) * 100)
            : 0;
      });

      // Now fetch connected modelers and their statistics for each QA
      for (const qaUser of qaMap.values()) {
        // Get QA allocations to find connected modelers
        const { data: qaAllocations, error: allocationError } = await supabase
          .from("qa_allocations")
          .select("modeler_id")
          .eq("qa_id", qaUser.id);

        if (allocationError) {
          console.error("Error fetching QA allocations:", allocationError);
          continue;
        }

        if (!qaAllocations || qaAllocations.length === 0) {
          qaUser.totalModelers = 0;
          qaUser.totalModelerAssets = 0;
          qaUser.totalModelerCompleted = 0;
          qaUser.modelerCompletionRate = 0;
          continue;
        }

        const modelerIds = qaAllocations.map(
          (allocation) => allocation.modeler_id
        );

        // Get modeler details
        const { data: modelerDetails, error: modelerError } = await supabase
          .from("profiles")
          .select("id, email, title")
          .in("id", modelerIds);

        if (modelerError) {
          console.error("Error fetching modeler details:", modelerError);
          continue;
        }

        // Get assets assigned to these modelers
        const { data: modelerAssets, error: assetsError } = await supabase
          .from("asset_assignments")
          .select(
            `
            user_id,
            asset_id,
            onboarding_assets!inner(
              id,
              client,
              batch,
              status,
              created_at
            )
          `
          )
          .in("user_id", modelerIds)
          .eq("role", "modeler");

        if (assetsError) {
          console.error("Error fetching modeler assets:", assetsError);
          continue;
        }

        // Calculate modeler statistics
        const modelerStats = new Map();
        const clientSet = new Set<string>();

        modelerDetails?.forEach((modeler) => {
          modelerStats.set(modeler.id, {
            id: modeler.id,
            email: modeler.email,
            name: modeler.title,
            totalAssets: 0,
            completedAssets: 0,
            inProgressAssets: 0,
            pendingAssets: 0,
            revisionAssets: 0,
            completionPercentage: 0,
            clients: [],
          });
        });

        // Process modeler assets
        modelerAssets?.forEach((assignment) => {
          const modeler = modelerStats.get(assignment.user_id);
          if (!modeler) return;

          const asset = assignment.onboarding_assets as any;
          if (!asset) return;

          modeler.totalAssets++;
          clientSet.add(asset.client);

          if (!modeler.clients.includes(asset.client)) {
            modeler.clients.push(asset.client);
          }

          switch (asset.status) {
            case "approved":
              modeler.completedAssets++;
              break;
            case "in_production":
              modeler.inProgressAssets++;
              break;

            case "revisions":
              modeler.revisionAssets++;
              break;
            default:
              modeler.pendingAssets++;
              break;
          }
        });

        // Calculate completion percentages for modelers
        modelerStats.forEach((modeler) => {
          modeler.completionPercentage =
            modeler.totalAssets > 0
              ? Math.round(
                  (modeler.completedAssets / modeler.totalAssets) * 100
                )
              : 0;
        });

        // Calculate overall QA statistics
        const connectedModelers = Array.from(modelerStats.values());
        const totalModelerAssets = connectedModelers.reduce(
          (sum, m) => sum + m.totalAssets,
          0
        );
        const totalModelerCompleted = connectedModelers.reduce(
          (sum, m) => sum + m.completedAssets,
          0
        );

        qaUser.connectedModelers = connectedModelers;
        qaUser.totalModelers = connectedModelers.length;
        qaUser.totalModelerAssets = totalModelerAssets;
        qaUser.totalModelerCompleted = totalModelerCompleted;
        qaUser.modelerCompletionRate =
          totalModelerAssets > 0
            ? Math.round((totalModelerCompleted / totalModelerAssets) * 100)
            : 0;

        // Generate chart data for the selected date range (optimized)
        const sevenDaysAgo = new Date();
        sevenDaysAgo.setDate(sevenDaysAgo.getDate() - 6); // 7 days total (including today)
        const today = new Date();

        const fromDateStr = sevenDaysAgo.toISOString().split("T")[0];
        const toDateStr = today.toISOString().split("T")[0];

        // Fetch all QA approvals for the date range
        const { data: approvals } = await supabase
          .from("qa_approvals")
          .select("approved_at")
          .eq("qa_id", qaUser.id)
          .gte("approved_at", fromDateStr + "T00:00:00")
          .lte("approved_at", toDateStr + "T23:59:59");

        // Fetch all QA comments for the date range
        const { data: comments } = await supabase
          .from("asset_comments")
          .select("created_at")
          .eq("created_by", qaUser.id)
          .gte("created_at", fromDateStr + "T00:00:00")
          .lte("created_at", toDateStr + "T23:59:59");

        // Fetch all QA revisions for the date range
        const { data: revisions } = await supabase
          .from("revision_history")
          .select("created_at")
          .eq("created_by", qaUser.id)
          .gte("created_at", fromDateStr + "T00:00:00")
          .lte("created_at", toDateStr + "T23:59:59");

        // Process data on client side
        const chartData: Array<{
          date: string;
          reviewed: number;
          approved: number;
        }> = [];
        const currentDate = new Date(sevenDaysAgo);

        while (currentDate <= today) {
          const dateStr = currentDate.toISOString().split("T")[0];

          // Count approvals for this date
          const dayApprovals =
            approvals?.filter((approval) =>
              approval.approved_at.startsWith(dateStr)
            ).length || 0;

          // Count comments for this date
          const dayComments =
            comments?.filter((comment) =>
              comment.created_at.startsWith(dateStr)
            ).length || 0;

          // Count revisions for this date
          const dayRevisions =
            revisions?.filter((revision) =>
              revision.created_at.startsWith(dateStr)
            ).length || 0;

          const reviewed = dayComments + dayRevisions;
          const approved = dayApprovals;

          chartData.push({
            date: dateStr,
            reviewed,
            approved,
          });

          currentDate.setDate(currentDate.getDate() + 1);
        }

        qaUser.chartData = chartData;
        qaUser.chartDateRange = {
          from: new Date(Date.now() - 6 * 24 * 60 * 60 * 1000), // 7 days ago
          to: new Date(), // today
        };
      }

      const qaArray = Array.from(qaMap.values());
      setQAUsers(qaArray);
      setFilteredQAUsers(qaArray);
    } catch (error) {
      console.error("Error fetching QA progress:", error);
    }
  };
=======
>>>>>>> a36cc6d2

  // Filter and sort batches based on search term, client filter, and sort criteria
  useEffect(() => {
    let filtered = [...batches];

    // Apply search filter
    if (searchTerm) {
      filtered = filtered.filter((batch) =>
        batch.client.toLowerCase().includes(searchTerm.toLowerCase())
      );
    }

    // Apply client filter (either from old filter or selected client)
    const activeClientFilter = selectedClient || clientFilter;
    if (activeClientFilter && activeClientFilter !== "all") {
      filtered = filtered.filter(
        (batch) => batch.client === activeClientFilter
      );
    }

    // Apply sorting only if a sort option is selected
    if (sortBy) {
      filtered.sort((a, b) => {
        switch (sortBy) {
          case "completion":
            return b.completionPercentage - a.completionPercentage;
          case "unassigned":
            return b.unassignedAssets - a.unassignedAssets;
          default:
            return 0;
        }
      });
    }

    setFilteredBatches(filtered);
  }, [batches, searchTerm, clientFilter, sortBy]);

  // Filter and sort modelers based on search term and sort criteria
  useEffect(() => {
    let filtered = [...modelers];

    // Apply search filter
    if (searchTerm) {
      filtered = filtered.filter(
        (modeler) =>
          modeler.email.toLowerCase().includes(searchTerm.toLowerCase()) ||
          (modeler.name &&
            modeler.name.toLowerCase().includes(searchTerm.toLowerCase()))
      );
    }

    // Apply sorting only if a sort option is selected
    if (sortBy) {
      filtered.sort((a, b) => {
        switch (sortBy) {
          case "completion":
            return b.completionPercentage - a.completionPercentage;
          case "total-assigned":
            return b.totalAssigned - a.totalAssigned;
          case "completed":
            return b.completedModels - a.completedModels;
          case "name":
            return (a.name || a.email).localeCompare(b.name || b.email);
          default:
            return 0;
        }
      });
    }

    setFilteredModelers(filtered);
  }, [modelers, searchTerm, sortBy]);

  // Filter and sort QA users based on search term and sort criteria
  useEffect(() => {
    let filtered = [...qaUsers];

    // Apply search filter
    if (searchTerm) {
      filtered = filtered.filter(
        (qaUser) =>
          qaUser.email.toLowerCase().includes(searchTerm.toLowerCase()) ||
          (qaUser.name &&
            qaUser.name.toLowerCase().includes(searchTerm.toLowerCase()))
      );
    }

    // Apply sorting only if a sort option is selected
    if (sortBy) {
      filtered.sort((a, b) => {
        switch (sortBy) {
          case "completion":
            return b.completionPercentage - a.completionPercentage;
          case "total-assigned":
            return b.totalAssigned - a.totalAssigned;
          case "completed":
            return b.completedReviews - a.completedReviews;
          case "name":
            return (a.name || a.email).localeCompare(b.name || b.email);
          default:
            return 0;
        }
      });
    }

    setFilteredQAUsers(filtered);
  }, [qaUsers, searchTerm, sortBy]);

  // Filter and sort clients based on search term and sort criteria
  useEffect(() => {
    let filtered = [...clients];

    // Apply search filter
    if (searchTerm) {
      filtered = filtered.filter((client) =>
        client.name.toLowerCase().includes(searchTerm.toLowerCase())
      );
    }

    // Sort the filtered clients only if a sort option is selected
    if (sortBy) {
      filtered.sort((a, b) => {
        switch (sortBy) {
          case "completion":
            return b.completionPercentage - a.completionPercentage;
          case "total-models":
            return b.totalModels - a.totalModels;
          case "batches":
            return b.totalBatches - a.totalBatches;
          case "name":
            return a.name.localeCompare(b.name);
          default:
            return 0;
        }
      });
    } else {
      // Default sort by name when no option is selected
      filtered.sort((a, b) => a.name.localeCompare(b.name));
    }

    setFilteredClients(filtered);
  }, [clients, searchTerm, sortBy]);

  const getStatusColor = (status: string) => {
    switch (status) {
      case "in_production":
        return "#FACC15"; // warning color
      case "revisions":
        return "#3B82F6"; // info color
      case "approved":
        return "#22C55E"; // success color
      case "approved_by_client":
        return "#10B981"; // emerald color

      case "not_started":
        return "#EF4444"; // error color

      default:
        return "#FACC15"; // Default to in_production color
    }
  };

  const getStatusLabel = (status: string) => {
    switch (status) {
      case "in_production":
        return "In Production";
      case "revisions":
        return "Ready for Revision";
      case "approved":
        return "Approved";
      case "approved_by_client":
        return "Approved by Client";

      default:
        return "In Production"; // Default to in_production label
    }
  };

  const handleAdminReview = (clientName: string, batchNumber: number) => {
    router.push(
      `/admin-review?client=${encodeURIComponent(clientName)}&batch=${batchNumber}`
    );
  };

  const handleModelerAdminReview = (
    modelerId: string,
    modelerEmail: string
  ) => {
    router.push(
      `/admin-review?modeler=${modelerId}&email=${encodeURIComponent(modelerEmail)}`
    );
  };

  // Function to refetch chart data for a specific QA user

  // Function to delete all assets in a batch
  const deleteBatchAssets = async (clientName: string, batchNumber: number) => {
    const batchKey = `${clientName}-${batchNumber}`;
    setDeletingBatch(batchKey);

    try {
      // First, get all asset IDs for this batch
      const { data: assets, error: assetsError } = await supabase
        .from("onboarding_assets")
        .select("id")
        .eq("client", clientName)
        .eq("batch", batchNumber);

      if (assetsError) {
        console.error("Error fetching assets:", assetsError);
        throw assetsError;
      }

      if (!assets || assets.length === 0) {
        return;
      }

      const assetIds = assets.map((asset) => asset.id);

      // Get allocation list IDs that are linked to these assets
      const { data: assignments, error: assignmentsQueryError } = await supabase
        .from("asset_assignments")
        .select("allocation_list_id")
        .in("asset_id", assetIds)
        .not("allocation_list_id", "is", null);

      if (assignmentsQueryError) {
        console.error(
          "Error fetching asset assignments:",
          assignmentsQueryError
        );
        throw assignmentsQueryError;
      }

      // Extract unique allocation list IDs
      const allocationListIds = [
        ...new Set(
          assignments
            ?.map((assignment) => assignment.allocation_list_id)
            .filter(Boolean) || []
        ),
      ];

      // Delete related records in the correct order to maintain referential integrity

      // 1. Delete asset assignments
      const { error: assignmentsError } = await supabase
        .from("asset_assignments")
        .delete()
        .in("asset_id", assetIds);

      if (assignmentsError) {
        console.error("Error deleting asset assignments:", assignmentsError);
        throw assignmentsError;
      }

      // 2. Delete asset comments
      const { error: commentsError } = await supabase
        .from("asset_comments")
        .delete()
        .in("asset_id", assetIds);

      if (commentsError) {
        console.error("Error deleting asset comments:", commentsError);
        throw commentsError;
      }

      // 3. Delete revision history
      const { error: revisionError } = await supabase
        .from("revision_history")
        .delete()
        .in("asset_id", assetIds);

      if (revisionError) {
        console.error("Error deleting revision history:", revisionError);
        throw revisionError;
      }

      // 4. Delete QA approvals
      const { error: approvalsError } = await supabase
        .from("qa_approvals")
        .delete()
        .in("asset_id", assetIds);

      if (approvalsError) {
        console.error("Error deleting QA approvals:", approvalsError);
        throw approvalsError;
      }

      // 5. Delete allocation lists that are now empty (no more assets)
      if (allocationListIds.length > 0) {
        const { error: allocationListsError } = await supabase
          .from("allocation_lists")
          .delete()
          .in("id", allocationListIds);

        if (allocationListsError) {
          console.error(
            "Error deleting allocation lists:",
            allocationListsError
          );
          throw allocationListsError;
        }
      }

      // 6. Finally, delete the assets themselves
      const { error: assetsDeleteError } = await supabase
        .from("onboarding_assets")
        .delete()
        .eq("client", clientName)
        .eq("batch", batchNumber);

      if (assetsDeleteError) {
        console.error("Error deleting assets:", assetsDeleteError);
        throw assetsDeleteError;
      }

      // Refresh the data
      await fetchBatchProgress();

      // Close the dialog after successful deletion
      setDeleteDialogOpen(null);
    } catch (error) {
      console.error("Error deleting batch assets:", error);
      // You might want to show a toast notification here
    } finally {
      setDeletingBatch(null);
    }
  };

  if (loading) {
    return (
      <div className="container mx-auto p-6 space-y-6">
        {/* Header Skeleton */}
        <div className="flex justify-between items-center mb-8">
          <div className="flex items-center gap-4">
            {/* View Toggle Skeleton */}
            <div className="flex items-center gap-2 bg-muted rounded-lg p-1">
              <div className="h-8 w-16 bg-muted-foreground/20 animate-pulse rounded" />
              <div className="h-8 w-20 bg-muted-foreground/20 animate-pulse rounded" />
              <div className="h-8 w-20 bg-muted-foreground/20 animate-pulse rounded" />
              <div className="h-8 w-16 bg-muted-foreground/20 animate-pulse rounded" />
            </div>

            {/* Back Button Skeleton (conditional) */}
            {viewMode === "batches" && selectedClient && (
              <div className="h-8 w-32 bg-muted animate-pulse rounded ml-4" />
            )}
          </div>

          {/* Action Buttons Skeleton */}
          <div className="flex items-center gap-2">
            <div className="h-10 w-32 bg-muted animate-pulse rounded" />
            <div className="h-10 w-10 bg-muted animate-pulse rounded-full" />
          </div>
        </div>

        {/* Search and Filter Controls Skeleton */}
        <div className="flex flex-col sm:flex-row gap-4 mb-6">
          <div className="relative flex-1">
            <div className="h-10 w-full bg-muted animate-pulse rounded" />
          </div>
          <div className="flex items-center gap-2">
            {viewMode === "batches" && (
              <>
                <div className="h-4 w-4 bg-muted animate-pulse rounded" />
                <div className="h-10 w-48 bg-muted animate-pulse rounded" />
              </>
            )}
            <div className="h-10 w-48 bg-muted animate-pulse rounded" />
          </div>
        </div>

        {/* Results Count Skeleton */}
        <div className="mb-4">
          <div className="h-5 w-48 bg-muted animate-pulse rounded" />
        </div>

        {/* Cards Grid Skeleton */}
        <div className="grid grid-cols-1 md:grid-cols-2 lg:grid-cols-3 gap-6">
          {Array.from({ length: 6 }).map((_, i) => (
            <div
              key={i}
              className="border rounded-lg p-0 bg-background shadow-sm"
            >
              {/* Card Header Skeleton */}
              <div className="p-6 pb-3 space-y-3">
                <div className="flex items-start justify-between">
                  <div className="flex-1 min-w-0 space-y-3">
                    {/* Title */}
                    <div className="h-6 w-3/4 bg-muted animate-pulse rounded" />

                    {/* Key Metrics Row */}
                    <div className="grid grid-cols-3 gap-2">
                      <div className="flex items-center gap-1">
                        <div className="h-4 w-4 bg-muted animate-pulse rounded" />
                        <div className="h-4 w-16 bg-muted animate-pulse rounded" />
                      </div>
                      <div className="flex items-center gap-1">
                        <div className="h-4 w-4 bg-muted animate-pulse rounded" />
                        <div className="h-4 w-20 bg-muted animate-pulse rounded" />
                      </div>
                      <div className="flex items-center gap-1">
                        <div className="h-4 w-4 bg-muted animate-pulse rounded" />
                        <div className="h-4 w-18 bg-muted animate-pulse rounded" />
                      </div>
                    </div>

                    {/* Progress Bar Section */}
                    <div className="space-y-2">
                      <div className="flex items-center justify-between">
                        <div className="h-4 w-16 bg-muted animate-pulse rounded" />
                        <div className="h-5 w-10 bg-muted animate-pulse rounded" />
                      </div>
                      <div className="h-2 w-full bg-muted animate-pulse rounded-full" />
                      <div className="flex justify-between">
                        <div className="h-3 w-20 bg-muted animate-pulse rounded" />
                        <div className="h-3 w-16 bg-muted animate-pulse rounded" />
                      </div>
                    </div>
                  </div>
                </div>
              </div>

              {/* Separator */}
              <div className="mx-6 h-px bg-muted" />

              {/* Card Content Skeleton */}
              <div className="p-6 pt-4">
                <div className="grid grid-cols-1 lg:grid-cols-2 gap-6">
                  {/* Left Column - Chart */}
                  <div className="flex items-center justify-center">
                    <div className="w-32 h-32 bg-muted animate-pulse rounded-full" />
                  </div>

                  {/* Right Column - Status/Batches */}
                  <div className="space-y-3">
                    <div className="h-4 w-24 bg-muted animate-pulse rounded" />
                    <div className="space-y-2">
                      {Array.from({ length: 3 }).map((_, j) => (
                        <div
                          key={j}
                          className="h-8 w-full bg-muted animate-pulse rounded"
                        />
                      ))}
                    </div>
                  </div>
                </div>

                {/* Action Button Skeleton */}
                <div className="mt-6 pt-4 border-t">
                  <div className="h-8 w-full bg-muted animate-pulse rounded" />
                </div>
              </div>
            </div>
          ))}
        </div>
      </div>
    );
  }

  return (
    <div className="container mx-auto p-3 sm:p-6 space-y-4 sm:space-y-6">
      {/* Header */}
      <div className="flex flex-col sm:flex-row sm:justify-between sm:items-center gap-4 mb-6 sm:mb-8">
        <div className="flex flex-col sm:flex-row sm:items-center gap-3 sm:gap-4">
          {/* View Toggle */}
          <div className="flex items-center font-bold text-lg sm:text-2xl gap-1 sm:gap-2 bg-muted rounded-lg p-1 overflow-x-auto">
            <Button
              variant={viewMode === "clients" ? "default" : "ghost"}
              size="sm"
              onClick={() => handleViewModeChange("clients")}
              className="text-xs whitespace-nowrap"
            >
              <Building className="h-3 w-3 sm:h-4 sm:w-4 mr-1" />
              <span className="hidden sm:inline">Clients</span>
              <span className="sm:hidden">Client</span>
            </Button>
            <Button
              variant={viewMode === "batches" ? "default" : "ghost"}
              size="sm"
              onClick={() => handleViewModeChange("batches")}
              className="text-xs whitespace-nowrap"
            >
              <TrendingUp className="h-3 w-3 sm:h-4 sm:w-4 mr-1" />
              <span className="hidden sm:inline">Projects</span>
              <span className="sm:hidden">Proj</span>
            </Button>
            <Button
              variant={viewMode === "modelers" ? "default" : "ghost"}
              size="sm"
              onClick={() => handleViewModeChange("modelers")}
              className="text-xs whitespace-nowrap"
            >
              <Building className="h-3 w-3 sm:h-4 sm:w-4 mr-1" />
              <span className="hidden sm:inline">Modelers</span>
              <span className="sm:hidden">Model</span>
            </Button>
            <Button
              variant={viewMode === "qa" ? "default" : "ghost"}
              size="sm"
              onClick={() => handleViewModeChange("qa")}
              className="text-xs whitespace-nowrap"
            >
              <Users className="h-3 w-3 sm:h-4 sm:w-4 mr-1" />
              QA
            </Button>
          </div>

          {/* Back to Clients Button */}
          {viewMode === "batches" && selectedClient && (
            <Button
              variant="outline"
              size="sm"
              onClick={handleBackToClients}
              className="text-xs w-full sm:w-auto"
            >
              ← Back to Clients
            </Button>
          )}
        </div>

        {/* Action Buttons */}
        <div className="flex items-center gap-2">
          {viewMode === "qa" && (
            <Button
              onClick={() => router.push("/production/qa-allocation")}
              variant="outline"
              className="w-full sm:w-auto"
            >
              <ShieldCheck className="h-4 w-4 mr-2" />
              <span className="hidden sm:inline">QA Allocation</span>
              <span className="sm:hidden">QA Alloc</span>
            </Button>
          )}
        </div>
      </div>

      {/* Search and Filter Controls */}
      <div className="flex flex-col gap-3 sm:gap-4 mb-4 sm:mb-6">
        <div className="relative flex-1">
          <Search className="absolute left-3 top-1/2 transform -translate-y-1/2 h-4 w-4 text-muted-foreground" />
          <Input
            placeholder={
              viewMode === "clients"
                ? "Search clients..."
                : viewMode === "batches"
                  ? "Search clients..."
                  : viewMode === "modelers"
                    ? "Search modelers..."
                    : viewMode === "qa"
                      ? "Search QA users..."
                      : "Search assets..."
            }
            value={searchTerm}
            onChange={(e) => handleSearchChange(e.target.value)}
            className="pl-10 text-sm sm:text-base"
          />
        </div>
        <div className="flex items-center gap-2">
          <Select value={sortBy} onValueChange={handleSortChange}>
            <SelectTrigger className="w-full sm:w-48 text-sm">
              <SelectValue placeholder="Sort by..." />
            </SelectTrigger>
            <SelectContent>
              {viewMode === "clients" ? (
                <>
                  <SelectItem value="name">Client Name (A-Z)</SelectItem>
                  <SelectItem value="completion">
                    Completion % (Highest)
                  </SelectItem>
                  <SelectItem value="total-models">
                    Total Models (Most)
                  </SelectItem>
                  <SelectItem value="batches">Batches (Most)</SelectItem>
                </>
              ) : viewMode === "batches" ? (
                <>
                  <SelectItem value="completion">
                    Completion % (Highest)
                  </SelectItem>
                  <SelectItem value="unassigned">
                    Unassigned Assets (Most)
                  </SelectItem>
                </>
              ) : viewMode === "modelers" ? (
                <>
                  <SelectItem value="completion">
                    Completion % (Highest)
                  </SelectItem>
                  <SelectItem value="total-assigned">
                    Total Assigned (Most)
                  </SelectItem>
                  <SelectItem value="completed">Completed (Most)</SelectItem>
                  <SelectItem value="name">Name (A-Z)</SelectItem>
                </>
              ) : (
                <>
                  <SelectItem value="completion">
                    Completion % (Highest)
                  </SelectItem>
                  <SelectItem value="total-assigned">
                    Total Assigned (Most)
                  </SelectItem>
                  <SelectItem value="completed">
                    Completed Reviews (Most)
                  </SelectItem>
                  <SelectItem value="name">Name (A-Z)</SelectItem>
                </>
              )}
            </SelectContent>
          </Select>
        </div>
      </div>

      {/* Results Count and Pagination Info */}
      <div className="mb-4 flex flex-col sm:flex-row sm:justify-between sm:items-center gap-3">
        <p className="text-xs sm:text-sm text-muted-foreground">
          {viewMode === "clients" && (
            <>
              Showing {filteredClients.length} of {clients.length} clients
            </>
          )}
          {viewMode === "batches" && (
            <>
              Showing {filteredBatches.length} of {batches.length} batches
              {selectedClient && ` for ${selectedClient}`}
            </>
          )}
          {viewMode === "modelers" && (
            <>
              Showing {filteredModelers.length} of {modelers.length} modelers
            </>
          )}
          {viewMode === "qa" && (
            <>
              Showing {filteredQAUsers.length} of {qaUsers.length} QA users
            </>
          )}
        </p>

        {/* Pagination Controls */}
        <div className="flex items-center justify-center sm:justify-end gap-2">
          <Button
            variant="outline"
            size="sm"
            onClick={() => setCurrentPage((prev) => Math.max(1, prev - 1))}
            disabled={currentPage === 1}
            className="text-xs px-3 py-1.5"
          >
            <span className="hidden sm:inline">Previous</span>
            <span className="sm:hidden">Prev</span>
          </Button>
          <span className="text-xs sm:text-sm text-muted-foreground px-2">
            Page {currentPage}
          </span>
          <Button
            variant="outline"
            size="sm"
            onClick={() => setCurrentPage((prev) => prev + 1)}
            disabled={
              (filteredClients.length < itemsPerPage &&
                viewMode === "clients") ||
              (filteredBatches.length < itemsPerPage &&
                viewMode === "batches") ||
              (filteredModelers.length < itemsPerPage &&
                viewMode === "modelers") ||
              (filteredQAUsers.length < itemsPerPage && viewMode === "qa")
            }
            className="text-xs px-3 py-1.5"
          >
            Next
          </Button>
        </div>
      </div>

      {/* Cards Grid */}
      <div className="grid grid-cols-1 sm:grid-cols-2 lg:grid-cols-3 gap-4 sm:gap-6">
        {loading
          ? // Loading skeleton for current view
            Array.from({ length: itemsPerPage }).map((_, i) => (
              <div
                key={i}
                className="border rounded-lg p-6 bg-background shadow-sm animate-pulse"
              >
                <div className="space-y-4">
                  <div className="h-6 bg-muted rounded w-3/4"></div>
                  <div className="h-4 bg-muted rounded w-1/2"></div>
                  <div className="h-2 bg-muted rounded w-full"></div>
                  <div className="h-32 bg-muted rounded"></div>
                </div>
              </div>
            ))
          : viewMode === "clients"
            ? // Client Cards
              filteredClients.map((client) => {
                // Prepare chart data
                const chartData = Object.entries(client.statusCounts)
                  // eslint-disable-next-line @typescript-eslint/no-unused-vars
                  .filter(([_, count]) => count > 0)
                  .map(([status, count]) => ({
                    name: getStatusLabel(status),
                    value: count,
                    color: getStatusColor(status),
                  }));

                return (
                  <Card
                    key={client.name}
                    className="hover:shadow-lg transition-all duration-200 hover:scale-[1.02] cursor-pointer"
                    onClick={() => handleClientSelect(client.name)}
                  >
                    <CardHeader className="pb-3 space-y-3 p-4 sm:p-6">
                      <div className="flex items-start justify-between">
                        <div className="flex-1 min-w-0">
                          <CardTitle className="text-lg sm:text-xl font-semibold text-foreground mb-2">
                            {client.name}
                          </CardTitle>

                          {/* Key Metrics Row */}
                          <div className="grid grid-cols-1 sm:grid-cols-3 gap-2 text-xs sm:text-sm">
                            <div className="flex items-center gap-1 text-muted-foreground">
                              <Package className="h-3 w-3 sm:h-4 sm:w-4" />
                              <span>{client.totalModels} models</span>
                            </div>
                            <div className="flex items-center gap-1 text-muted-foreground">
                              <TrendingUp className="h-3 w-3 sm:h-4 sm:w-4" />
                              <span>{client.totalBatches} batches</span>
                            </div>
                            <div className="flex items-center gap-1 text-muted-foreground">
                              <Users className="h-3 w-3 sm:h-4 sm:w-4" />
                              <span>
                                {client.assignedUsers.modelers +
                                  client.assignedUsers.qa}{" "}
                                team
                              </span>
                            </div>
                          </div>

                          {/* Progress Bar */}
                          <div className="mt-3 space-y-2">
                            <div className="flex items-center justify-between text-xs sm:text-sm">
                              <span className="font-medium text-muted-foreground">
                                Overall Progress
                              </span>
                              <span className="font-bold text-base sm:text-lg">
                                {client.completionPercentage}%
                              </span>
                            </div>
                            <Progress
                              value={client.completionPercentage}
                              className="h-2"
                            />
                            <div className="flex justify-between text-xs text-muted-foreground">
                              <span>{client.completedModels} completed</span>
                              <span>
                                {client.totalModels - client.completedModels}{" "}
                                remaining
                              </span>
                            </div>
                          </div>
                        </div>
                      </div>
                    </CardHeader>

                    <CardContent className="pt-0 p-4 sm:p-6">
                      {/* Main Content Grid */}
                      <div className="grid grid-cols-1 lg:grid-cols-2 gap-4 sm:gap-6">
                        {/* Left Column - Chart */}
                        <div className="flex items-center justify-center">
                          <div className="w-24 h-24 sm:w-32 sm:h-32 relative">
                            <ResponsiveContainer width="100%" height="100%">
                              <PieChart>
                                <Pie
                                  data={chartData}
                                  cx="50%"
                                  cy="50%"
                                  innerRadius={25}
                                  outerRadius={40}
                                  paddingAngle={2}
                                  dataKey="value"
                                >
                                  {chartData.map((entry, index) => (
                                    <Cell
                                      key={`cell-${index}`}
                                      fill={entry.color}
                                    />
                                  ))}
                                </Pie>
                                <RechartsTooltip
                                  wrapperStyle={{ zIndex: 99999 }}
                                  contentStyle={{
                                    backgroundColor: "var(--background)",
                                    border: "1px solid var(--border)",
                                    borderRadius: "8px",
                                    fontSize: "12px",
                                    zIndex: 99999,
                                  }}
                                />
                              </PieChart>
                            </ResponsiveContainer>
                            {/* Centered fraction label */}
                            <div className="absolute inset-0 flex items-center justify-center pointer-events-none">
                              <div className="text-center">
                                <div className="text-sm sm:text-lg font-bold text-primary">
                                  {client.completedModels}
                                </div>
                                <div className="text-xs text-muted-foreground font-medium">
                                  of {client.totalModels}
                                </div>
                              </div>
                            </div>
                          </div>
                        </div>

                        {/* Right Column - Batches Summary */}
                        <div className="space-y-3">
                          <h4 className="font-medium text-xs sm:text-sm text-muted-foreground">
                            Recent Batches
                          </h4>
                          <div className="space-y-2 max-h-20 sm:max-h-24 overflow-y-auto">
                            {client.batches.slice(0, 3).map((batch) => (
                              <div
                                key={batch.batch}
                                className="flex items-center justify-between p-2 rounded bg-muted/20 text-xs"
                              >
                                <span className="font-medium">
                                  Batch {batch.batch}
                                </span>
                                <div className="flex items-center gap-1 sm:gap-2">
                                  <span className="text-muted-foreground text-xs">
                                    {batch.totalModels} models
                                  </span>
                                  <Badge variant="outline" className="text-xs">
                                    {batch.completionPercentage}%
                                  </Badge>
                                </div>
                              </div>
                            ))}
                            {client.batches.length > 3 && (
                              <div className="text-xs text-muted-foreground text-center">
                                +{client.batches.length - 3} more batches
                              </div>
                            )}
                          </div>
                        </div>
                      </div>

                      {/* Fixed Action Button */}
                      <div className="mt-4 sm:mt-6 pt-3 sm:pt-4 border-t border-border">
                        <Separator className="mb-3 sm:mb-4" />
                        <Button
                          variant="outline"
                          size="sm"
                          className="w-full text-xs sm:text-sm"
                          onClick={() => handleClientSelect(client.name)}
                        >
                          <TrendingUp className="h-3 w-3 sm:h-4 sm:w-4 mr-2" />
                          View Projects
                        </Button>
                      </div>
                    </CardContent>
                  </Card>
                );
              })
            : viewMode === "batches"
              ? // Batch Cards
                filteredBatches.map((batch) => {
                  // Prepare chart data
                  const chartData = Object.entries(batch.statusCounts)
                    // eslint-disable-next-line @typescript-eslint/no-unused-vars
                    .filter(([_, count]) => count > 0)
                    .map(([status, count]) => ({
                      name: getStatusLabel(status),
                      value: count,
                      color: getStatusColor(status),
                    }));

                  const batchKey = `${batch.client}-${batch.batch}`;
                  const isDeleting = deletingBatch === batchKey;

                  return (
                    <Card
                      key={batch.id}
                      className="hover:shadow-lg transition-all duration-200 hover:scale-[1.02]"
                    >
                      <CardHeader className="pb-3 space-y-3 p-4 sm:p-6">
                        <div className="flex items-start justify-between">
                          <div className="flex-1 min-w-0">
                            <CardTitle className="text-lg sm:text-xl font-semibold text-foreground mb-2">
                              {batch.client} - Batch {batch.batch}
                            </CardTitle>

                            {/* Key Metrics Row */}
                            <div className="grid grid-cols-1 sm:grid-cols-3 gap-2 text-xs sm:text-sm">
                              <div className="flex items-center gap-1 text-muted-foreground">
                                <Package className="h-3 w-3 sm:h-4 sm:w-4" />
                                <span>{batch.totalModels} models</span>
                              </div>
                              <div className="flex items-center gap-1 text-muted-foreground">
                                <Calendar className="h-3 w-3 sm:h-4 sm:w-4" />
                                <span className="hidden sm:inline">
                                  Started {batch.startDate}
                                </span>
                                <span className="sm:hidden">
                                  {batch.startDate}
                                </span>
                              </div>
                              <div className="flex items-center gap-1">
                                {batch.unassignedAssets > 0 ? (
                                  <>
                                    <AlertCircle className="h-3 w-3 sm:h-4 sm:w-4 text-orange-600 dark:text-orange-400" />
                                    <span className="text-orange-600 dark:text-orange-400 text-xs sm:text-sm">
                                      {batch.unassignedAssets} unassigned
                                    </span>
                                  </>
                                ) : (
                                  <>
                                    <CheckCircle className="h-3 w-3 sm:h-4 sm:w-4 text-green-600 dark:text-green-400" />
                                    <span className="text-green-600 dark:text-green-400 text-xs sm:text-sm">
                                      All assigned
                                    </span>
                                  </>
                                )}
                              </div>
                            </div>

                            {/* Progress Bar */}
                            <div className="mt-3 space-y-2">
                              <div className="flex items-center justify-between text-xs sm:text-sm">
                                <span className="font-medium text-muted-foreground">
                                  Progress
                                </span>
                                <span className="font-bold text-base sm:text-lg">
                                  {batch.completionPercentage}%
                                </span>
                              </div>
                              <Progress
                                value={batch.completionPercentage}
                                className="h-2"
                              />
                              <div className="flex justify-between text-xs text-muted-foreground">
                                <span>
                                  {batch.statusCounts.approved} completed
                                </span>
                                <span>
                                  {batch.totalModels -
                                    batch.statusCounts.approved}{" "}
                                  remaining
                                </span>
                              </div>
                            </div>
                          </div>

                          <div className="flex items-start gap-2 ml-2 sm:ml-4">
                            {/* Delete Button */}
                            <Dialog
                              open={
                                deleteDialogOpen?.client === batch.client &&
                                deleteDialogOpen?.batch === batch.batch
                              }
                              onOpenChange={(open) => {
                                if (!open) setDeleteDialogOpen(null);
                              }}
                            >
                              <DialogTrigger asChild>
                                <Button
                                  variant="ghost"
                                  size="sm"
                                  className="h-7 w-7 sm:h-8 sm:w-8 p-0 text-destructive hover:text-destructive hover:bg-destructive/10"
                                  disabled={isDeleting}
                                  onClick={() =>
                                    setDeleteDialogOpen({
                                      client: batch.client,
                                      batch: batch.batch,
                                    })
                                  }
                                >
                                  {isDeleting ? (
                                    <div className="animate-spin rounded-full h-3 w-3 sm:h-4 sm:w-4 border-b-2 border-destructive" />
                                  ) : (
                                    <Trash2 className="h-3 w-3 sm:h-4 sm:w-4" />
                                  )}
                                </Button>
                              </DialogTrigger>
                              <DialogContent className="bg-background h-fit">
                                <DialogHeader>
                                  <DialogTitle>Delete Batch</DialogTitle>
                                  <DialogDescription>
                                    Are you sure you want to delete all assets
                                    in{" "}
                                    <strong>
                                      {batch.client} - Batch {batch.batch}
                                    </strong>
                                    ?
                                    <br />
                                    <br />
                                    This will permanently delete:
                                    <ul className="list-disc list-inside mt-2 space-y-1">
                                      <li>{batch.totalModels} assets</li>
                                      <li>All asset assignments</li>
                                      <li>All comments and revision history</li>
                                      <li>All QA approvals</li>
                                      <li>
                                        All allocation lists containing these
                                        assets
                                      </li>
                                    </ul>
                                    <br />
                                    This action cannot be undone.
                                  </DialogDescription>
                                </DialogHeader>
                                <DialogFooter>
                                  <Button
                                    variant="outline"
                                    onClick={() => setDeleteDialogOpen(null)}
                                  >
                                    Cancel
                                  </Button>
                                  <Button
                                    onClick={() =>
                                      deleteBatchAssets(
                                        batch.client,
                                        batch.batch
                                      )
                                    }
                                    className="bg-destructive text-destructive-foreground hover:bg-destructive/90"
                                  >
                                    {isDeleting
                                      ? "Deleting..."
                                      : "Delete Batch"}
                                  </Button>
                                </DialogFooter>
                              </DialogContent>
                            </Dialog>
                          </div>
                        </div>
                      </CardHeader>

                      <CardContent className="pt-0 p-4 sm:p-6">
                        {/* Main Content Grid */}
                        <div className="grid grid-cols-1 lg:grid-cols-2 gap-4 sm:gap-6">
                          {/* Left Column - Chart */}
                          <div className="flex items-center justify-center">
                            <div className="w-32 h-32 sm:w-40 sm:h-40 relative">
                              <ResponsiveContainer width="100%" height="100%">
                                <PieChart>
                                  <Pie
                                    data={chartData}
                                    cx="50%"
                                    cy="50%"
                                    innerRadius={35}
                                    outerRadius={50}
                                    paddingAngle={2}
                                    dataKey="value"
                                  >
                                    {chartData.map((entry, index) => (
                                      <Cell
                                        key={`cell-${index}`}
                                        fill={entry.color}
                                      />
                                    ))}
                                  </Pie>
                                  <RechartsTooltip
                                    wrapperStyle={{ zIndex: 99999 }}
                                    contentStyle={{
                                      backgroundColor: "var(--background)",
                                      border: "1px solid var(--border)",
                                      borderRadius: "8px",
                                      fontSize: "12px",
                                      zIndex: 99999,
                                    }}
                                  />
                                </PieChart>
                              </ResponsiveContainer>
                              {/* Centered fraction label */}
                              <div className="absolute inset-0 flex items-center justify-center pointer-events-none">
                                <div className="text-center">
                                  <div className="text-lg sm:text-2xl font-bold text-primary">
                                    {batch.statusCounts.approved}
                                  </div>
                                  <div className="text-xs text-muted-foreground font-medium">
                                    of {batch.totalModels}
                                  </div>
                                </div>
                              </div>
                            </div>
                          </div>

                          {/* Right Column - Compact Status & Team */}
                          <div className="space-y-3 sm:space-y-4">
                            {/* Compact Status Grid */}
                            <div>
                              <h4 className="font-medium text-xs sm:text-sm text-muted-foreground mb-2">
                                Status Overview
                              </h4>
                              <div className="grid grid-cols-1 sm:grid-cols-2 gap-1 text-xs">
                                {Object.entries(batch.statusCounts)
                                  // eslint-disable-next-line @typescript-eslint/no-unused-vars
                                  .filter(([_, count]) => count > 0)
                                  .map(([status, count]) => (
                                    <div
                                      key={status}
                                      className="flex items-center justify-between p-1.5 rounded bg-muted/20"
                                    >
                                      <span
                                        className={`text-xs font-medium ${
                                          status === "approved"
                                            ? "text-green-600 dark:text-green-400"
                                            : status === "in_production"
                                              ? "text-blue-600 dark:text-blue-400"
                                              : status === "revisions"
                                                ? "text-orange-600 dark:text-orange-400"
                                                : "text-muted-foreground"
                                        }`}
                                      >
                                        {getStatusLabel(status)}
                                      </span>
                                      <span className="font-bold text-xs sm:text-sm">
                                        {count}
                                      </span>
                                    </div>
                                  ))}
                              </div>
                            </div>

                            {/* Team Section */}
                            {(batch.assignedUsers.modelers.length > 0 ||
                              batch.assignedUsers.qa.length > 0) && (
                              <div className="bg-muted/30 rounded-lg p-2 sm:p-3">
                                <TeamInfoTooltip
                                  modelers={batch.assignedUsers.modelers}
                                  qa={batch.assignedUsers.qa}
                                  clientName={batch.client}
                                  batchNumber={batch.batch}
                                >
                                  <div className="flex items-center gap-2 text-xs sm:text-sm text-muted-foreground hover:text-foreground transition-colors cursor-pointer">
                                    <Users className="h-3 w-3 sm:h-4 sm:w-4" />
                                    <span className="font-medium">
                                      Team (
                                      {batch.assignedUsers.modelers.length +
                                        batch.assignedUsers.qa.length}
                                      )
                                    </span>
                                  </div>
                                </TeamInfoTooltip>
                                <div className="text-xs text-muted-foreground mt-1">
                                  {batch.assignedUsers.modelers.length} modelers
                                  • {batch.assignedUsers.qa.length} QA
                                </div>
                              </div>
                            )}
                          </div>
                        </div>

                        {/* Fixed Action Button */}
                        <div className="mt-4 sm:mt-6 pt-3 sm:pt-4 border-t border-border">
                          <Button
                            variant="outline"
                            size="sm"
                            className="w-full text-xs sm:text-sm"
                            onClick={() =>
                              handleAdminReview(batch.client, batch.batch)
                            }
                          >
                            <ShieldCheck className="h-3 w-3 sm:h-4 sm:w-4 mr-2" />
                            Admin Review
                          </Button>
                        </div>
                      </CardContent>
                    </Card>
                  );
                })
              : viewMode === "modelers"
                ? // Modeler Cards
                  filteredModelers.map((modeler) => {
                    // Prepare chart data for modeler

                    return (
                      <Card
                        key={modeler.id}
                        className="hover:shadow-lg transition-all duration-200 hover:scale-[1.02]"
                      >
                        <CardHeader className="pb-3 space-y-3">
                          <div className="flex items-start justify-between">
                            <div className="flex-1 min-w-0">
                              <CardTitle className="text-xl font-semibold text-foreground mb-2">
                                {modeler.name || modeler.email.split("@")[0]}
                              </CardTitle>

                              {/* Key Metrics Row */}
                              <div className="grid grid-cols-3 gap-2 text-sm">
                                <div className="flex items-center gap-1 text-muted-foreground">
                                  <Package className="h-4 w-4" />
                                  <span>{modeler.totalAssigned} assigned</span>
                                </div>
                              </div>

                              {/* Progress Bar */}
                              <div className="mt-3 space-y-2">
                                <div className="flex items-center justify-between text-sm">
                                  <span className="font-medium text-muted-foreground">
                                    Progress
                                  </span>
                                  <span className="font-bold text-lg">
                                    {modeler.completionPercentage}%
                                  </span>
                                </div>
                                <Progress
                                  value={modeler.completionPercentage}
                                  className="h-2"
                                />
                                <div className="flex justify-between text-xs text-muted-foreground">
                                  <span>
                                    {modeler.statusCounts.approved || 0}{" "}
                                    completed
                                  </span>
                                  <span>
                                    {modeler.totalAssigned -
                                      (modeler.statusCounts.approved || 0)}{" "}
                                    remaining
                                  </span>
                                </div>
                              </div>
                            </div>

                            <div className="flex items-start gap-2 ml-4">
                              <TooltipProvider>
                                <Tooltip>
                                  <TooltipTrigger asChild>
                                    <Button
                                      variant="ghost"
                                      size="sm"
                                      className="h-8 w-8 p-0"
                                    >
                                      <Info className="h-4 w-4 text-muted-foreground" />
                                    </Button>
                                  </TooltipTrigger>
                                  <TooltipContent
                                    side="left"
                                    className="max-w-sm bg-background border border-border text-muted-foreground"
                                  >
                                    <div className="space-y-2">
                                      <div className="font-semibold">
                                        Completion Statistics
                                      </div>
                                      {modeler.completionStats.totalCompleted >
                                      0 ? (
                                        <>
                                          <div className="text-sm">
                                            <span className="font-medium text-muted-foreground">
                                              Average Time:
                                            </span>{" "}
                                            {
                                              modeler.completionStats
                                                .averageMinutes
                                            }
                                            m
                                          </div>
                                          <div className="text-sm">
                                            <span className="font-medium text-muted-foreground">
                                              Fastest:
                                            </span>{" "}
                                            {
                                              modeler.completionStats
                                                .fastestCompletionMinutes
                                            }
                                            m
                                          </div>
                                          <div className="text-sm">
                                            <span className="font-medium text-muted-foreground">
                                              Revision Rate:
                                            </span>{" "}
                                            {
                                              modeler.completionStats
                                                .revisionRate
                                            }
                                            %
                                          </div>
                                        </>
                                      ) : (
                                        <div className="text-sm text-muted-foreground">
                                          No completed assignments yet
                                        </div>
                                      )}
                                    </div>
                                  </TooltipContent>
                                </Tooltip>
                              </TooltipProvider>
                            </div>
                          </div>
                        </CardHeader>

                        <CardContent className="space-y-6">
                          {/* Status Distribution */}
                          <div className="space-y-3">
                            <div className="flex items-center justify-between">
                              <h4 className="text-sm font-semibold text-muted-foreground">
                                Asset Status Distribution
                              </h4>
                            </div>

                            {/* Status bars similar to batch view */}
                            <div className="space-y-2">
                              {Object.entries(modeler.statusCounts)
                                .filter(([, count]) => count > 0)
                                .map(([status, count]) => (
                                  <div
                                    key={status}
                                    className="flex items-center justify-between p-2 rounded bg-muted/20"
                                  >
                                    <div className="flex items-center gap-2">
                                      <span
                                        className="w-3 h-3 rounded-full"
                                        style={{
                                          backgroundColor:
                                            getStatusColor(status),
                                        }}
                                      ></span>
                                      <span className="text-sm font-medium">
                                        {getStatusLabel(status)}
                                      </span>
                                    </div>
                                    <span className="font-bold text-sm">
                                      {count}
                                    </span>
                                  </div>
                                ))}
                            </div>
                          </div>

                          {/* Assigned Batches - More Prominent */}

                          {/* Action Button */}
                          <div className="pt-2">
                            <Button
                              variant="outline"
                              size="sm"
                              className="w-full"
                              onClick={() =>
                                handleModelerAdminReview(
                                  modeler.id,
                                  modeler.email
                                )
                              }
                            >
                              <ShieldCheck className="h-4 w-4 mr-2" />
                              Admin Review
                            </Button>
                          </div>
                        </CardContent>
                      </Card>
                    );
                  })
                : viewMode === "qa"
                  ? // QA Cards
                    filteredQAUsers.map((qaUser) => {
                      // Calculate combined chart data from connected modelers
                      // eslint-disable-next-line @typescript-eslint/no-unused-vars
                      const chartData = (() => {
                        const combinedStatusCounts = {
                          in_production: 0,
                          revisions: 0,
                          approved: 0,
                          approved_by_client: 0,
                        };

                        qaUser.connectedModelers.forEach((modeler) => {
                          combinedStatusCounts.in_production +=
                            modeler.inProgressAssets || 0;
                          combinedStatusCounts.revisions +=
                            modeler.revisionAssets || 0;
                          combinedStatusCounts.approved +=
                            modeler.completedAssets || 0;
                          combinedStatusCounts.approved_by_client += 0; // This would need to be tracked separately if needed
                        });

                        return Object.entries(combinedStatusCounts)
                          .filter(([, count]) => count > 0)
                          .map(([status, count]) => ({
                            name: getStatusLabel(status),
                            value: count,
                            color: getStatusColor(status),
                          }));
                      })();

                      return (
                        <Card
                          key={qaUser.id}
                          className="hover:shadow-lg transition-all duration-200 hover:scale-[1.02]"
                        >
                          <CardHeader className="pb-3 space-y-3">
                            <div className="flex items-start justify-between">
                              <div className="flex-1 min-w-0">
                                <CardTitle className="text-xl font-semibold text-foreground mb-2">
                                  {qaUser.name || qaUser.email.split("@")[0]}
                                </CardTitle>

                                {/* Key Metrics Row */}
                                <div className="grid grid-cols-3 gap-2 text-sm">
                                  <div className="flex items-center gap-1 text-muted-foreground">
                                    <Package className="h-4 w-4" />
                                    <span>
                                      {qaUser.totalModelerAssets} total assets
                                    </span>
                                  </div>
                                  <div className="flex items-center gap-1 text-muted-foreground">
                                    <Users className="h-4 w-4" />
                                    <span>
                                      {qaUser.connectedModelers?.length || 0}{" "}
                                      modelers
                                    </span>
                                  </div>
                                  <div className="flex items-center gap-1 text-muted-foreground">
                                    <CheckCircle className="h-4 w-4" />
                                    <span>
                                      {qaUser.modelerCompletionRate}% completion
                                    </span>
                                  </div>
                                </div>

                                {/* Progress Bar */}
                                <div className="mt-3 space-y-2">
                                  <div className="flex items-center justify-between text-sm">
                                    <span className="font-medium text-muted-foreground">
                                      Modeler Progress
                                    </span>
                                    <span className="font-bold text-lg">
                                      {qaUser.modelerCompletionRate}%
                                    </span>
                                  </div>
                                  <Progress
                                    value={qaUser.modelerCompletionRate}
                                    className="h-2"
                                  />
                                  <div className="flex justify-between text-xs text-muted-foreground">
                                    <span>
                                      {qaUser.totalModelerCompleted} completed
                                    </span>
                                    <span>
                                      {qaUser.totalModelerAssets -
                                        qaUser.totalModelerCompleted}{" "}
                                      remaining
                                    </span>
                                  </div>
                                </div>
                              </div>
                            </div>
                          </CardHeader>

                          <CardContent className="space-y-4">
                            {/* Modeler Asset Status Distribution */}
                            <div className="space-y-3">
                              <div className="flex items-center justify-between">
                                <h4 className="text-sm font-semibold text-muted-foreground">
                                  Modeler Asset Status Distribution
                                </h4>
                              </div>

                              {/* Calculate combined status counts from connected modelers */}
                              <div className="space-y-2">
                                {(() => {
                                  const combinedStatusCounts = {
                                    in_production: 0,
                                    revisions: 0,
                                    approved: 0,
                                    approved_by_client: 0,
                                  };

                                  qaUser.connectedModelers.forEach(
                                    (modeler) => {
                                      combinedStatusCounts.in_production +=
                                        modeler.inProgressAssets || 0;
                                      combinedStatusCounts.revisions +=
                                        modeler.revisionAssets || 0;
                                      combinedStatusCounts.approved +=
                                        modeler.completedAssets || 0;
                                      combinedStatusCounts.approved_by_client += 0; // This would need to be tracked separately if needed
                                    }
                                  );

                                  return Object.entries(combinedStatusCounts)
                                    .filter(([, count]) => count > 0)
                                    .map(([status, count]) => (
                                      <div
                                        key={status}
                                        className="flex items-center justify-between"
                                      >
                                        <div className="flex items-center gap-2">
                                          <span
                                            className="w-3 h-3 rounded-full"
                                            style={{
                                              backgroundColor:
                                                getStatusColor(status),
                                            }}
                                          ></span>
                                          <span className="text-sm font-medium">
                                            {getStatusLabel(status)}
                                          </span>
                                        </div>
                                        <span className="font-bold text-sm">
                                          {count}
                                        </span>
                                      </div>
                                    ));
                                })()}
                              </div>
                            </div>

                            {/* Connected Modelers */}
                            {qaUser.connectedModelers.length > 0 && (
                              <div className="space-y-3">
                                <h4 className="text-sm font-semibold text-muted-foreground">
                                  Connected Modelers
                                </h4>
                                <div className="space-y-2 max-h-24 overflow-y-auto">
                                  {qaUser.connectedModelers
                                    .slice(0, 3)
                                    .map((modeler) => (
                                      <div
                                        key={modeler.id}
                                        className="flex items-center justify-between p-2 rounded bg-muted/20 text-xs cursor-pointer hover:bg-muted/30 transition-colors"
                                        onClick={() =>
                                          handleModelerAdminReview(
                                            modeler.id,
                                            modeler.email
                                          )
                                        }
                                      >
                                        <span className="font-medium">
                                          {modeler.name ||
                                            modeler.email.split("@")[0]}
                                        </span>
                                        <span className="text-muted-foreground">
                                          {modeler.completionPercentage}%
                                        </span>
                                      </div>
                                    ))}
                                  {qaUser.connectedModelers.length > 3 && (
                                    <div className="text-xs text-muted-foreground text-center">
                                      +{qaUser.connectedModelers.length - 3}{" "}
                                      more modelers
                                    </div>
                                  )}
                                </div>
                              </div>
                            )}

                            {/* Action Button */}
                            <div className="pt-2">
                              <Button
                                variant="outline"
                                size="sm"
                                className="w-full"
                                onClick={() =>
                                  handleModelerAdminReview(
                                    qaUser.id,
                                    qaUser.email
                                  )
                                }
                              >
                                <ShieldCheck className="h-4 w-4 mr-2" />
                                Admin Review
                              </Button>
                            </div>
                          </CardContent>
                        </Card>
                      );
                    })
                  : null}
      </div>

      {/* Empty State - Clients */}
      {viewMode === "clients" && clients.length === 0 && !loading && (
        <div className="text-center py-12">
          <Building className="h-12 w-12 text-muted-foreground mx-auto mb-4" />
          <h3 className="text-lg font-semibold mb-2">No Clients Found</h3>
          <p className="text-muted-foreground mb-4">
            No client data found. Start by uploading client assets.
          </p>
          <Button className="flex items-center gap-2">
            <CloudUpload className="h-4 w-4" />
            Upload Client Data
          </Button>
        </div>
      )}

      {/* Empty State - Batches */}
      {viewMode === "batches" && batches.length === 0 && !loading && (
        <div className="text-center py-12">
          <Package className="h-12 w-12 text-muted-foreground mx-auto mb-4" />
          <h3 className="text-lg font-semibold mb-2">No Batch Projects</h3>
          <p className="text-muted-foreground mb-4">
            No onboarding assets found. Start by uploading client data.
          </p>
          <Button className="flex items-center gap-2">
            <CloudUpload className="h-4 w-4" />
            Upload Client Data
          </Button>
        </div>
      )}

      {/* No Search Results - Clients */}
      {viewMode === "clients" &&
        clients.length > 0 &&
        filteredClients.length === 0 && (
          <div className="text-center py-12">
            <Search className="h-12 w-12 text-muted-foreground mx-auto mb-4" />
            <h3 className="text-lg font-semibold mb-2">No Clients Found</h3>
            <p className="text-muted-foreground mb-4">
              Try adjusting your search criteria.
            </p>
          </div>
        )}

      {/* No Search Results - Batches */}
      {viewMode === "batches" &&
        batches.length > 0 &&
        filteredBatches.length === 0 && (
          <div className="text-center py-12">
            <Search className="h-12 w-12 text-muted-foreground mx-auto mb-4" />
            <h3 className="text-lg font-semibold mb-2">No Results Found</h3>
            <p className="text-muted-foreground mb-4">
              No clients match your search criteria. Try adjusting your search
              or filters.
            </p>
            <Button
              variant="outline"
              onClick={() => {
                handleSearchChange("");
                handleClientFilterChange("all");
              }}
            >
              Clear Filters
            </Button>
          </div>
        )}
    </div>
  );
}<|MERGE_RESOLUTION|>--- conflicted
+++ resolved
@@ -347,6 +347,7 @@
       setLoadingStates((prev) => ({ ...prev, fetchingData: true }));
 
       const queries = [];
+      const queries = [];
 
       // Always need basic asset data for all views - with pagination
       const from = (currentPage - 1) * itemsPerPage;
@@ -1410,7 +1411,6 @@
   };
 
   // Fetch QA progress data - optimized for performance
-<<<<<<< HEAD
   //eslint-disable-next-line
   const fetchQAProgress = async () => {
     try {
@@ -1768,8 +1768,6 @@
       console.error("Error fetching QA progress:", error);
     }
   };
-=======
->>>>>>> a36cc6d2
 
   // Filter and sort batches based on search term, client filter, and sort criteria
   useEffect(() => {
