import React, { useRef, useEffect, useState } from "react";
import Script from "next/script";
import Image from "next/image";

// Add type declaration for model-viewer element
declare global {
  // eslint-disable-next-line @typescript-eslint/no-namespace
  namespace JSX {
    interface IntrinsicElements {
      // @ts-expect-error -- model-viewer is a custom element
      "model-viewer": React.DetailedHTMLProps<
        React.HTMLAttributes<HTMLElement> & {
          src: string;
          alt: string;
          "camera-controls"?: boolean;
          "shadow-intensity"?: string;
          "environment-image"?: string;
          exposure?: string;
          "tone-mapping"?: string;
          "shadow-softness"?: string;
          "min-field-of-view"?: string;
          "max-field-of-view"?: string;
          "camera-orbit"?: string;
          "max-camera-orbit"?: string;
          "touch-action"?: string;
          onLoad?: () => void;
          onError?: (event: CustomEvent) => void;
        },
        HTMLElement
      >;
    }
  }
}

const scenePresets = [
  // Product Showcase
  {
    category: "Product Showcase",
    label: "Minimalist Podium",
    prompt:
      "A minimalist white podium in a brightly lit studio with soft, diffused lighting.",
  },
  {
    category: "Product Showcase",
    label: "Dark Slate Pedestal",
    prompt:
      "On a rugged, dark slate pedestal in a minimalist concrete gallery.",
  },
  {
    category: "Product Showcase",
    label: "Floating Shelf",
    prompt: "On a floating wooden shelf against a clean, textured white wall.",
  },
  {
    category: "Product Showcase",
    label: "Museum Display",
    prompt: "Inside a brightly lit glass display case in a modern museum.",
  },

  // Lifestyle / Interior
  {
    category: "Lifestyle / Interior",
    label: "Scandinavian Living Room",
    prompt: "In a bright, airy, modern Scandinavian interior living room.",
  },
  {
    category: "Lifestyle / Interior",
    label: "Cozy Cabin",
    prompt:
      "On a rich, dark oak table inside a cozy, rustic cabin with a warm fireplace.",
  },
  {
    category: "Lifestyle / Interior",
    label: "Modern Office Desk",
    prompt:
      "On a sleek, modern office desk with a laptop and a cup of coffee in soft focus.",
  },
  {
    category: "Lifestyle / Interior",
    label: "Marble Kitchen Counter",
    prompt:
      "On a luxurious marble kitchen counter with soft morning light filtering through a window.",
  },

  // Outdoor / Nature
  {
    category: "Outdoor / Nature",
    label: "Misty Beach",
    prompt:
      "Resting on a smooth, weathered rock on a serene, misty beach at sunrise.",
  },
  {
    category: "Outdoor / Nature",
    label: "Forest Floor",
    prompt:
      "On a mossy patch on a forest floor with dappled sunlight filtering through the trees.",
  },
  {
    category: "Outdoor / Nature",
    label: "City Rooftop",
    prompt: "On a city rooftop patio with a view of the skyline at dusk.",
  },
  {
    category: "Outdoor / Nature",
    label: "Zen Garden",
    prompt: "On a flat rock in a tranquil Japanese zen garden with raked sand.",
  },

  // Abstract / Creative
  {
    category: "Abstract / Creative",
    label: "Cyberpunk Street",
    prompt: "In a futuristic, neon-lit cyberpunk city street setting at night.",
  },
  {
    category: "Abstract / Creative",
    label: "Surreal Dreamscape",
    prompt:
      "Floating in a surreal, dreamlike landscape with pastel-colored clouds.",
  },
  {
    category: "Abstract / Creative",
    label: "Geometric Background",
    prompt:
      "Against a clean, abstract background with soft geometric shapes and shadows.",
  },
];

const fileToBase64 = (file: File): Promise<string> =>
  new Promise((resolve, reject) => {
    const reader = new FileReader();
    reader.readAsDataURL(file);
    reader.onload = () => {
      const result = reader.result as string;
      resolve(result.split(",")[1]);
    };
    reader.onerror = (error) => reject(error);
  });

interface ModelPreviewerProps {
  file: File;
  onGenerate: (
    snapshots: string[],
    objectSize: string,
    objectType: string,
    sceneDescription: string,
    inspirationImage: string | null
  ) => void;
  onCancel: () => void;
}

const ModelPreviewer: React.FC<ModelPreviewerProps> = ({
  file,
  onGenerate,
  onCancel,
}) => {
  const modelViewerRef = useRef<HTMLElement>(null);
  const [objectSize, setObjectSize] = useState("");
  const [objectType, setObjectType] = useState("");
  const [modelDimensions, setModelDimensions] = useState<{
    x: number;
    y: number;
    z: number;
  } | null>(null);
  const [sceneDescription, setSceneDescription] = useState(
    scenePresets[0].prompt
  );
  const [isCustomScene, setIsCustomScene] = useState(false);
  const [inspirationImage, setInspirationImage] = useState<File | null>(null);
  const [inspirationImageUrl, setInspirationImageUrl] = useState<string | null>(
    null
  );
  const [modelError, setModelError] = useState<string | null>(null);
  const [isModelLoading, setIsModelLoading] = useState(true);
  const [fileUrl, setFileUrl] = useState<string | null>(null);
  const [modelViewerLoaded, setModelViewerLoaded] = useState(false);
  const [isCapturing, setIsCapturing] = useState(false);
  const [captureProgress, setCaptureProgress] = useState({
    current: 0,
    total: 3,
  });
  const [currentAngle, setCurrentAngle] = useState<string | null>(null);
  const [isTestingAngles, setIsTestingAngles] = useState(false);
  const [testAngleIndex, setTestAngleIndex] = useState(0);

  // Create blob URL only once when file changes
  useEffect(() => {
    // Clean up previous URL
    if (fileUrl) {
      URL.revokeObjectURL(fileUrl);
    }

    try {
      console.log(
        "Creating object URL for file:",
        file.name,
        file.type,
        file.size
      );
      const url = URL.createObjectURL(file);
      console.log("Created object URL:", url);
      setFileUrl(url);
      setIsModelLoading(true);
      setModelError(null);
    } catch (error) {
      console.error("Error creating object URL:", error);
      setFileUrl(null);
    }
  }, [file]);

  // Debug fileUrl changes
  useEffect(() => {
    console.log("fileUrl changed:", fileUrl);
  }, [fileUrl]);

  // Add timeout fallback for loading
  useEffect(() => {
    if (isModelLoading && fileUrl && modelViewerLoaded) {
      const timeout = setTimeout(() => {
        console.warn("Model loading timeout, forcing loading to complete");
        setIsModelLoading(false);
      }, 10000); // 10 second timeout

      return () => clearTimeout(timeout);
    }
  }, [isModelLoading, fileUrl, modelViewerLoaded]);

  useEffect(() => {
    return () => {
      if (fileUrl) {
        URL.revokeObjectURL(fileUrl);
      }
      if (inspirationImageUrl) {
        URL.revokeObjectURL(inspirationImageUrl);
      }
    };
  }, [fileUrl, inspirationImageUrl]);

  // Handle model-viewer load event to get dimensions
  useEffect(() => {
    if (modelViewerRef.current && fileUrl && modelViewerLoaded) {
      const modelViewer = modelViewerRef.current as any;

      const handleLoad = () => {
        try {
          // Get model dimensions from model-viewer
          const model = modelViewer.model;
          if (model) {
            const box = model.boundingBox;
            if (box) {
              const size = box.getSize();
              setModelDimensions({
                x: size.x,
                y: size.y,
                z: size.z,
              });
              const sizeString = `Width: ${size.x.toFixed(2)}m, Height: ${size.y.toFixed(2)}m, Depth: ${size.z.toFixed(2)}m.`;
              setObjectSize(sizeString);
            } else {
              setModelDimensions({ x: 0, y: 0, z: 0 });
              setObjectSize("Could not determine object dimensions.");
            }
          }
          setIsModelLoading(false);
        } catch (error) {
          console.error("Error getting model dimensions:", error);
          setModelDimensions({ x: 0, y: 0, z: 0 });
          setObjectSize("Could not determine object dimensions.");
          setIsModelLoading(false);
        }
      };

      const handleError = (event: CustomEvent) => {
        console.error("Model loading error:", event.detail);
        setModelError("Failed to load 3D model. Please try a different file.");
        setIsModelLoading(false);
      };

      modelViewer.addEventListener("load", handleLoad);
      modelViewer.addEventListener("error", handleError);

      return () => {
        modelViewer.removeEventListener("load", handleLoad);
        modelViewer.removeEventListener("error", handleError);
      };
    }
  }, [fileUrl, modelViewerLoaded]);

  const testCameraAngles = async () => {
    const modelViewer = modelViewerRef.current as any;
    if (!modelViewer) return;

    const cameraAngles = [
      { orbit: "0deg 75deg 0deg", name: "Front" },
      { orbit: "45deg 75deg 0deg", name: "Front Right" },
      { orbit: "-45deg 75deg 0deg", name: "Front Left" },
    ];

    setIsTestingAngles(true);
    setTestAngleIndex(0);

    try {
      for (let i = 0; i < cameraAngles.length; i++) {
        const angle = cameraAngles[i];
        setTestAngleIndex(i);
        setCurrentAngle(angle.name);

        // Set camera position
        modelViewer.cameraOrbit = angle.orbit;

        // Force a re-render
        modelViewer.dispatchEvent(new CustomEvent("camera-change"));

        // Wait for camera to settle
        await new Promise((resolve) => {
          const checkCamera = () => {
            const currentOrbit = modelViewer.cameraOrbit;
            if (currentOrbit === angle.orbit) {
              resolve(undefined);
            } else {
              setTimeout(checkCamera, 100);
            }
          };
          setTimeout(checkCamera, 200);
          setTimeout(resolve, 2000);
        });

        // Wait between angles for better visibility
        await new Promise((resolve) => setTimeout(resolve, 1000));
      }
    } finally {
      setIsTestingAngles(false);
      setCurrentAngle(null);
      setTestAngleIndex(0);
    }
  };

  const handleCapture = async () => {
    if (!objectType.trim()) return;

    const modelViewer = modelViewerRef.current as any;
    if (modelViewer) {
      setIsCapturing(true);
      setCaptureProgress({ current: 0, total: 5 });

      // Short delay to allow any UI updates to render before taking snapshot
      await new Promise((resolve) => setTimeout(resolve, 50));

      const finalObjectSize =
        objectSize || "The object's scale is unknown. Use common sense.";

      // Define 3 different camera angles
      const cameraAngles = [
        { orbit: "0deg 75deg 0deg", name: "Front" },
        { orbit: "45deg 75deg 0deg", name: "Front Right" },
        { orbit: "-45deg 75deg 0deg", name: "Front Left" },
      ];

      const snapshots: string[] = [];

      try {
        // Capture each angle
        for (let i = 0; i < cameraAngles.length; i++) {
          const angle = cameraAngles[i];

          // Update progress and current angle
          setCaptureProgress({ current: i + 1, total: cameraAngles.length });
          setCurrentAngle(angle.name);

          // Set camera position
          modelViewer.cameraOrbit = angle.orbit;

          // Force a re-render by updating the model-viewer element
          modelViewer.dispatchEvent(new CustomEvent("camera-change"));

          // Wait for the camera to actually move to the new position
          await new Promise((resolve) => {
            // Check if camera has moved by comparing current orbit
            const checkCamera = () => {
              const currentOrbit = modelViewer.cameraOrbit;
              if (currentOrbit === angle.orbit) {
                resolve(undefined);
              } else {
                setTimeout(checkCamera, 100);
              }
            };
            // Start checking after a short delay
            setTimeout(checkCamera, 200);
            // Fallback timeout
            setTimeout(resolve, 2000);
          });

          // Additional wait to ensure rendering is complete
          await new Promise((resolve) => setTimeout(resolve, 500));

          // Capture screenshot
          const snapshotDataUrl = await modelViewer.toDataURL();
          const snapshotBase64 = snapshotDataUrl.split(",")[1];
          snapshots.push(snapshotBase64);

          console.log(`Captured ${angle.name} angle (${i + 1}/5)`);
        }

        let inspirationBase64: string | null = null;
        if (inspirationImage) {
          inspirationBase64 = await fileToBase64(inspirationImage);
        }

        onGenerate(
          snapshots,
          finalObjectSize,
          objectType,
          sceneDescription,
          inspirationBase64
        );
      } finally {
        setIsCapturing(false);
        setCaptureProgress({ current: 0, total: 5 });
        setCurrentAngle(null);
      }
    }
  };

  const handlePresetChange = (e: React.ChangeEvent<HTMLSelectElement>) => {
    const value = e.target.value;
    if (value === "custom") {
      setIsCustomScene(true);
      setSceneDescription("");
    } else {
      setIsCustomScene(false);
      setSceneDescription(value);
    }
  };

  const handleInspirationImageChange = (
    e: React.ChangeEvent<HTMLInputElement>
  ) => {
    const file = e.target.files?.[0];
    if (file) {
      setInspirationImage(file);
      setInspirationImageUrl(URL.createObjectURL(file));
    }
  };

  const handleRemoveInspirationImage = () => {
    if (inspirationImageUrl) {
      URL.revokeObjectURL(inspirationImageUrl);
    }
    setInspirationImage(null);
    setInspirationImageUrl(null);
  };

  const presetCategories = [...new Set(scenePresets.map((p) => p.category))];
  const productPresets = [
    "Furniture",
    "Electronics",
    "Apparel",
    "Decor",
    "Kitchenware",
  ];

  // Don't render if fileUrl is empty
  if (!fileUrl) {
    return (
      <div className="w-full flex flex-col items-center glass-card p-6 rounded-2xl shadow-2xl animate-fade-in">
        <div className="text-center p-8">
          <div className="text-red-600 dark:text-red-400 text-lg font-semibold mb-2">
            File Error
          </div>
          <div className="text-gray-700 dark:text-gray-300 text-sm mb-4">
            Unable to create file URL. Please try uploading the file again.
          </div>
          <button onClick={onCancel} className="btn btn-primary">
            Cancel
          </button>
        </div>
      </div>
    );
  }

  return (
    <div className="w-full flex flex-col items-center glass-card p-6 rounded-2xl shadow-2xl animate-fade-in">
      {/* Load model-viewer script */}
      <Script
        src="https://unpkg.com/@google/model-viewer/dist/model-viewer.min.js"
        type="module"
        onLoad={() => {
          console.log("Model-viewer script loaded");
          setModelViewerLoaded(true);
        }}
        onError={() => {
          console.error("Failed to load model-viewer script");
          setModelError("Failed to load 3D viewer. Please refresh the page.");
        }}
      />

      <div className="w-full h-96 rounded-lg overflow-hidden bg-gray-900/50 mb-6 relative cursor-grab active:cursor-grabbing border border-white/10">
        {/* Capture Progress Overlay */}
        {(isCapturing || isTestingAngles) && (
          <div className="absolute top-4 left-4 right-4 z-10 bg-black/80 backdrop-blur-sm rounded-lg p-3 text-white">
            <div className="flex items-center justify-between mb-2">
              <div className="flex items-center gap-2">
                <div className="w-4 h-4 border-2 border-blue-400 border-t-transparent rounded-full animate-spin"></div>
                <span className="text-sm font-medium">
                  {isTestingAngles
                    ? "Testing angles..."
                    : "Capturing angles..."}
                </span>
              </div>
              <div className="text-sm text-gray-300">
                {isTestingAngles
                  ? `${testAngleIndex + 1} of 3`
                  : `${captureProgress.current} of ${captureProgress.total}`}
              </div>
            </div>
            {currentAngle && (
              <div className="text-center text-lg font-semibold text-blue-400">
                Current: {currentAngle}
              </div>
            )}
          </div>
        )}
        {modelError ? (
          <div className="flex items-center justify-center h-full text-center p-4">
            <div>
              <div className="text-red-600 dark:text-red-400 text-lg font-semibold mb-2">
                Model Loading Error
              </div>
              <div className="text-gray-700 dark:text-gray-300 text-sm mb-4">
                {modelError}
              </div>
              <button
                onClick={() => {
                  setModelError(null);
                  setIsModelLoading(true);
                  // Force re-render by updating fileUrl
                  if (fileUrl) {
                    URL.revokeObjectURL(fileUrl);
                    setFileUrl(null);
                    // This will trigger a re-render
                    setTimeout(() => {
                      const url = URL.createObjectURL(file);
                      setFileUrl(url);
                    }, 100);
                  }
                }}
                className="btn btn-primary text-sm"
              >
                Retry Loading
              </button>
            </div>
          </div>
        ) : !fileUrl ? (
          <div className="flex items-center justify-center h-full text-center p-4">
            <div>
              <div className="text-red-600 dark:text-red-400 text-lg font-semibold mb-2">
                File Error
              </div>
              <div className="text-gray-700 dark:text-gray-300 text-sm mb-4">
                Unable to create file URL. Please try uploading the file again.
              </div>
              <button onClick={onCancel} className="btn btn-primary">
                Cancel
              </button>
            </div>
          </div>
        ) : !modelViewerLoaded ? (
          <div className="flex items-center justify-center h-full text-center p-4">
            <div>
              <div className="w-8 h-8 border-4 border-blue-500 border-t-transparent rounded-full animate-spin mx-auto mb-4"></div>
              <div className="text-gray-600 dark:text-gray-400">
                Loading 3D viewer...
              </div>
            </div>
          </div>
        ) : isModelLoading ? (
          <div className="flex items-center justify-center h-full text-center p-4">
            <div>
              <div className="w-8 h-8 border-4 border-blue-500 border-t-transparent rounded-full animate-spin mx-auto mb-4"></div>
              <div className="text-gray-600 dark:text-gray-400">
                Loading 3D model...
              </div>
            </div>
          </div>
        ) : (
<<<<<<< HEAD
          <Canvas
            ref={canvasRef}
            gl={{ preserveDrawingBuffer: true, antialias: true }}
            camera={{ fov: 45 }}
            dpr={[1, 2]}
            shadows
          >
            <Suspense fallback={null}>
              <Stage environment="city" intensity={0.5} adjustCamera>
                {fileUrl && (
                  <Scene
                    fileUrl={fileUrl}
                    onBoundsCalculated={setModelBounds}
                    onError={setModelError}
                    onLoad={() => {
                      console.log(
                        "onLoad called, setting isModelLoading to false"
                      );
                      setIsModelLoading(false);
                    }}
                  />
                )}
              </Stage>
            </Suspense>
            <OrbitControls
              makeDefault
              autoRotate={false}
              autoRotateSpeed={1.0}
              minDistance={1}
              maxDistance={20}
              mouseButtons={{
                LEFT: THREE.MOUSE.ROTATE,
                MIDDLE: THREE.MOUSE.PAN,
                RIGHT: THREE.MOUSE.DOLLY,
              }}
            />
          </Canvas>
=======
          // @ts-expect-error -- model-viewer is a custom element
          <model-viewer
            ref={modelViewerRef}
            src={fileUrl}
            alt="3D Model Preview"
            camera-controls
            shadow-intensity="0.5"
            environment-image="https://cdn.charpstar.net/Demos/HDR_Furniture.hdr"
            exposure="1.2"
            tone-mapping="aces"
            shadow-softness="1"
            min-field-of-view="5deg"
            max-field-of-view="35deg"
            camera-orbit="0deg 75deg 0deg"
            max-camera-orbit="auto 100deg auto"
            touch-action="pan-y"
            style={{
              width: "100%",
              height: "100%",
              backgroundColor: "#fafafa",
            }}
            onLoad={() => {
              console.log("Model loaded successfully");
            }}
            onError={(event: CustomEvent) => {
              console.error("Model loading error:", event.detail);
              setModelError(
                "Failed to load 3D model. Please try a different file."
              );
            }}
          />
>>>>>>> 6c2126fc
        )}
      </div>
      <div className="w-full max-w-md text-center mb-6 space-y-6">
        <div>
          <h3 className="text-xl font-bold text-gray-900 dark:text-gray-100">
            1. Position Your Model
          </h3>
          <p className="text-gray-600 dark:text-gray-400">
            Left-click to rotate, middle-click to pan, and scroll to zoom. The
            system will automatically capture 3 different angles (Front, Front
            Right, Front Left) when you generate scenes.
          </p>
        </div>
        <div>
          <label className="block text-xl font-bold text-gray-900 dark:text-gray-100 mb-2">
            2. Detected Dimensions
          </label>
          <p className="text-gray-600 dark:text-gray-400 mb-2">
            These measurements ensure your object is scaled correctly.
          </p>
          <div className="w-full px-4 py-3 bg-gray-100 dark:bg-gray-900/50 border border-gray-300 dark:border-gray-600 rounded-lg text-gray-800 dark:text-gray-200 transition text-center min-h-[48px] flex items-center justify-center">
            {modelDimensions ? (
              <code className="text-base">{`W: ${modelDimensions.x.toFixed(2)}m  H: ${modelDimensions.y.toFixed(2)}m  D: ${modelDimensions.z.toFixed(2)}m`}</code>
            ) : (
              <span className="text-gray-500 dark:text-gray-400">
                Calculating...
              </span>
            )}
          </div>
        </div>
        <div>
          <label
            htmlFor="object-type"
            className="block text-xl font-bold text-gray-900 dark:text-gray-100 mb-2"
          >
            3. What type of product is this?
          </label>
          <p className="text-gray-600 dark:text-gray-400 mb-3">
            Select a category or describe the object below. This helps generate
            place it realistically.
          </p>
          <div className="flex flex-wrap gap-2 mb-3 justify-center">
            {productPresets.map((preset) => (
              <button
                key={preset}
                onClick={() => setObjectType(preset)}
                className={`px-3 py-1.5 text-sm font-semibold rounded-full transition-colors ${objectType === preset ? "bg-blue-600 text-white" : "bg-gray-700/50 text-gray-300 hover:bg-gray-600/50"}`}
              >
                {preset}
              </button>
            ))}
          </div>
          <input
            id="object-type"
            type="text"
            value={objectType}
            onChange={(e) => setObjectType(e.target.value)}
            placeholder="e.g., 'a leather armchair', 'a ceramic vase'"
            className="w-full px-4 py-3 bg-gray-100 dark:bg-gray-900/50 border border-gray-300 dark:border-gray-600 rounded-lg text-gray-800 dark:text-gray-200 placeholder-gray-500 dark:placeholder-gray-400 focus:ring-2 focus:ring-blue-500 focus:border-blue-500 transition text-center"
            required
          />
        </div>
        <div>
          <label
            htmlFor="scene-preset"
            className="block text-xl font-bold text-gray-900 dark:text-gray-100 mb-2"
          >
            4. Describe the Scene
          </label>
          <p className="text-gray-600 dark:text-gray-400 mb-3">
            Select a preset or write your own description.
          </p>
          <select
            id="scene-preset"
            value={isCustomScene ? "custom" : sceneDescription}
            onChange={handlePresetChange}
            className="w-full px-4 py-3 bg-gray-100 dark:bg-gray-900/50 border border-gray-300 dark:border-gray-600 rounded-lg text-gray-800 dark:text-gray-200 focus:ring-2 focus:ring-blue-500 focus:border-blue-500 transition text-center appearance-none"
          >
            <option value="custom">-- Write a Custom Description --</option>
            {presetCategories.map((category) => (
              <optgroup key={category} label={category}>
                {scenePresets
                  .filter((p) => p.category === category)
                  .map((preset) => (
                    <option key={preset.label} value={preset.prompt}>
                      {preset.label}
                    </option>
                  ))}
              </optgroup>
            ))}
          </select>

          {isCustomScene && (
            <textarea
              id="scene-description"
              value={sceneDescription}
              onChange={(e) => setSceneDescription(e.target.value)}
              placeholder="e.g., 'a studio with soft, natural light', 'an outdoor scene with dappled sunlight'"
              className="w-full mt-3 px-4 py-3 bg-gray-100 dark:bg-gray-900/50 border border-gray-300 dark:border-gray-600 rounded-lg text-gray-800 dark:text-gray-200 placeholder-gray-500 dark:placeholder-gray-400 focus:ring-2 focus:ring-blue-500 focus:border-blue-500 transition text-center h-24 resize-none"
            />
          )}
        </div>
        <div>
          <label className="block text-xl font-bold text-gray-900 dark:text-gray-100 mb-2">
            5. Add Inspiration (Optional)
          </label>
          <p className="text-gray-600 dark:text-gray-400 mb-3">
            Upload an image to guide the style.
          </p>
          {inspirationImageUrl ? (
            <div className="relative group w-full h-32">
              <Image
                src={inspirationImageUrl}
                alt="Inspiration preview"
                className="w-full h-full object-cover rounded-lg border border-gray-600"
                width={640}
                height={360}
              />
              <button
                onClick={handleRemoveInspirationImage}
                className="absolute top-2 right-2 p-1 bg-black/60 rounded-full text-white hover:bg-black/80 transition-colors"
                aria-label="Remove inspiration image"
              >
                <svg
                  xmlns="http://www.w3.org/2000/svg"
                  className="h-5 w-5"
                  viewBox="0 0 20 20"
                  fill="currentColor"
                >
                  <path
                    fillRule="evenodd"
                    d="M4.293 4.293a1 1 0 011.414 0L10 8.586l4.293-4.293a1 1 0 111.414 1.414L11.414 10l4.293 4.293a1 1 0 01-1.414 1.414L10 11.414l-4.293 4.293a1 1 0 01-1.414-1.414L8.586 10 4.293 5.707a1 1 0 010-1.414z"
                    clipRule="evenodd"
                  />
                </svg>
              </button>
            </div>
          ) : (
            <div className="flex items-center justify-center w-full">
              <label
                htmlFor="inspiration-upload"
                className="flex flex-col items-center justify-center w-full h-32 border-2 border-gray-600 border-dashed rounded-lg cursor-pointer bg-gray-900/50 hover:bg-gray-800/60 transition-colors"
              >
                <div className="flex flex-col items-center justify-center pt-5 pb-6">
                  <svg
                    className="w-8 h-8 mb-2 text-gray-500"
                    aria-hidden="true"
                    xmlns="http://www.w3.org/2000/svg"
                    fill="none"
                    viewBox="0 0 20 16"
                  >
                    <path
                      stroke="currentColor"
                      strokeLinecap="round"
                      strokeLinejoin="round"
                      strokeWidth="2"
                      d="M13 13h3a3 3 0 0 0 0-6h-.025A5.56 5.56 0 0 0 16 6.5 5.5 5.5 0 0 0 5.207 5.021C5.137 5.017 5.071 5 5 5a4 4 0 0 0 0 8h2.167M10 15V6m0 0L8 8m2-2 2 2"
                    />
                  </svg>
                  <p className="text-sm text-gray-400">
                    <span className="font-semibold">Click to upload</span> or
                    drag and drop
                  </p>
                  <p className="text-xs text-gray-500">PNG, JPG, or WEBP</p>
                </div>
                <input
                  id="inspiration-upload"
                  type="file"
                  className="hidden"
                  onChange={handleInspirationImageChange}
                  accept="image/png, image/jpeg, image/webp"
                />
              </label>
            </div>
          )}
        </div>
      </div>
      <div className="flex space-x-4 mt-4">
        <button onClick={onCancel} className="btn btn-secondary">
          Cancel
        </button>
        <button
          onClick={testCameraAngles}
          className="btn btn-outline"
          disabled={isCapturing || isTestingAngles}
          title="Test camera angles without generating scenes"
        >
          {isTestingAngles
            ? `Testing... (${testAngleIndex + 1}/3)`
            : "Test Angles"}
        </button>
        <button
          onClick={handleCapture}
          className="btn btn-primary"
          disabled={!objectType.trim() || isCapturing || isTestingAngles}
          title={
            !objectType.trim()
              ? "Please describe the object first"
              : isCapturing
                ? "Capturing angles..."
                : isTestingAngles
                  ? "Please wait for angle testing to complete"
                  : "Generate scenes from 3 different angles"
          }
        >
          {isCapturing
            ? `Capturing... (${captureProgress.current}/${captureProgress.total})`
            : "Generate Scenes"}
        </button>
      </div>
    </div>
  );
};

export default ModelPreviewer;<|MERGE_RESOLUTION|>--- conflicted
+++ resolved
@@ -583,45 +583,6 @@
             </div>
           </div>
         ) : (
-<<<<<<< HEAD
-          <Canvas
-            ref={canvasRef}
-            gl={{ preserveDrawingBuffer: true, antialias: true }}
-            camera={{ fov: 45 }}
-            dpr={[1, 2]}
-            shadows
-          >
-            <Suspense fallback={null}>
-              <Stage environment="city" intensity={0.5} adjustCamera>
-                {fileUrl && (
-                  <Scene
-                    fileUrl={fileUrl}
-                    onBoundsCalculated={setModelBounds}
-                    onError={setModelError}
-                    onLoad={() => {
-                      console.log(
-                        "onLoad called, setting isModelLoading to false"
-                      );
-                      setIsModelLoading(false);
-                    }}
-                  />
-                )}
-              </Stage>
-            </Suspense>
-            <OrbitControls
-              makeDefault
-              autoRotate={false}
-              autoRotateSpeed={1.0}
-              minDistance={1}
-              maxDistance={20}
-              mouseButtons={{
-                LEFT: THREE.MOUSE.ROTATE,
-                MIDDLE: THREE.MOUSE.PAN,
-                RIGHT: THREE.MOUSE.DOLLY,
-              }}
-            />
-          </Canvas>
-=======
           // @ts-expect-error -- model-viewer is a custom element
           <model-viewer
             ref={modelViewerRef}
@@ -653,7 +614,6 @@
               );
             }}
           />
->>>>>>> 6c2126fc
         )}
       </div>
       <div className="w-full max-w-md text-center mb-6 space-y-6">
